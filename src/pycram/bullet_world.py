--- conflicted
+++ resolved
@@ -605,7 +605,6 @@
         self.world.restore_state(*s)
         return contact_points
 
-<<<<<<< HEAD
     def set_color(self, color:  List[float], link: Optional[str] = "") -> None:
         """
         Changes the color of this object, the color has to be given as a list
@@ -663,11 +662,7 @@
 
 
 
-def filter_contact_points(contact_points, exclude_ids):
-=======
-
 def filter_contact_points(contact_points, exclude_ids) -> List:
->>>>>>> dce7cbc6
     return list(filter(lambda cp: cp[2] not in exclude_ids, contact_points))
 
 
