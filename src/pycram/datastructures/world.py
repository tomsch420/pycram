# used for delayed evaluation of typing until python 3.11 becomes mainstream
from __future__ import annotations

import os
import threading
import time
from abc import ABC, abstractmethod
from copy import copy

import numpy as np
from geometry_msgs.msg import Point
from trimesh.parent import Geometry3D
from typing_extensions import List, Optional, Dict, Tuple, Callable, TYPE_CHECKING, Union, Type

<<<<<<< HEAD

from pycrap.ontologies import PhysicalObject
from pycrap.ontology_wrapper import OntologyWrapper

=======
import pycrap
from pycrap import PhysicalObject, Floor, Apartment, Robot
>>>>>>> a67b6598
from ..cache_manager import CacheManager
from ..config.world_conf import WorldConfig
from ..datastructures.dataclasses import (Color, AxisAlignedBoundingBox, CollisionCallbacks,
                                          MultiBody, VisualShape, BoxVisualShape, CylinderVisualShape,
                                          SphereVisualShape,
                                          CapsuleVisualShape, PlaneVisualShape, MeshVisualShape,
                                          ObjectState, WorldState, ClosestPointsList,
                                          ContactPointsList, VirtualMobileBaseJoints, RotatedBoundingBox)
from ..datastructures.enums import JointType, WorldMode, Arms
from ..datastructures.pose import Pose, Transform
from ..datastructures.world_entity import StateEntity
from ..failures import ProspectionObjectNotFound, WorldObjectNotFound
from ..local_transformer import LocalTransformer
from ..robot_description import RobotDescription
from ..ros.data_types import Time
from ..ros.logging import logwarn
from ..validation.goal_validator import (MultiPoseGoalValidator,
                                         PoseGoalValidator, JointPositionGoalValidator,
                                         MultiJointPositionGoalValidator, GoalValidator,
                                         validate_joint_position, validate_multiple_joint_positions,
                                         validate_object_pose, validate_multiple_object_poses)
from ..world_concepts.constraints import Constraint
from ..world_concepts.event import Event

if TYPE_CHECKING:
    from ..world_concepts.world_object import Object
    from ..description import Link, Joint, ObjectDescription
    from ..object_descriptors.generic import ObjectDescription as GenericObjectDescription


class World(StateEntity, ABC):
    """
    The World Class represents the physics Simulation and belief state, it is the main interface for reasoning about
    the World. This is implemented as a singleton, the current World can be accessed via the static variable
    current_world which is managed by the World class itself.
    """

    conf: Type[WorldConfig] = WorldConfig
    """
    The configurations of the world, the default configurations are defined in world_conf.py in the config folder.
    """

    current_world: Optional[World] = None
    """
    Global reference to the currently used World, usually this is the
    graphical one. However, if you are inside a UseProspectionWorld() environment the current_world points to the
    prospection world. In this way you can comfortably use the current_world, which should point towards the World
    used at the moment.
    """

    robot: Optional[Object] = None
    """
    Global reference to the spawned Object that represents the robot. The robot is identified by checking the name in
     the URDF with the name of the URDF on the parameter server. 
    """

    cache_manager: CacheManager = CacheManager(conf.cache_dir, [conf.resources_path], False)
    """
    Global reference for the cache manager, this is used to cache the description files of the robot and the objects.
    """

    ontology: Optional[OntologyWrapper] = None
    """
    The ontology of this world.
    """

    def __init__(self, mode: WorldMode = WorldMode.DIRECT, is_prospection_world: bool = False,
                 clear_cache: bool = False):
        """
        Create a new simulation, the mode decides if the simulation should be a rendered window or just run in the
        background. There can only be one rendered simulation.
        The World object also initializes the Events for attachment, detachment and for manipulating the world.

        :param mode: Can either be "GUI" for rendered window or "DIRECT" for non-rendered. The default parameter is
         "GUI"
        :param is_prospection_world: For internal usage, decides if this World should be used as a prospection world.
        :param clear_cache: Whether to clear the cache directory.
        """

        StateEntity.__init__(self)

        self.ontology = OntologyWrapper()

        self.latest_state_id: Optional[int] = None

        if clear_cache or (self.conf.clear_cache_at_start and not self.cache_manager.cache_cleared):
            self.cache_manager.clear_cache()

        GoalValidator.raise_error = self.conf.raise_goal_validator_error

        if World.current_world is None:
            World.current_world = self

        self.object_lock: threading.Lock = threading.Lock()

        self.id: Optional[int] = -1
        # This is used to connect to the physics server (allows multiple clients)

        self._init_world(mode)

        self.objects: List[Object] = []
        # List of all Objects in the World

        self.is_prospection_world: bool = is_prospection_world
        self._init_and_sync_prospection_world()

        self.local_transformer = LocalTransformer()
        self._update_local_transformer_worlds()

        self.mode: WorldMode = mode

        self.coll_callbacks: Dict[Tuple[Object, Object], CollisionCallbacks] = {}

        self._init_events()

        self._current_state: Optional[WorldState] = None

        self._init_goal_validators()

        self.original_state_id = self.save_state()

        self.on_add_object_callbacks: List[Callable[[Object], None]] = []

    def get_object_convex_hull(self, obj: Object) -> Geometry3D:
        """
        Get the convex hull of an object.

        :param obj: The pycram object.
        :return: The convex hull of the object as a list of Points.
        """
        raise NotImplementedError

    def get_link_convex_hull(self, link: Link) -> Geometry3D:
        """
        Get the convex hull of a link of an articulated object.

        :param link: The link as a AbstractLink object.
        :return: The convex hull of the link as a list of Points.
        """
        raise NotImplementedError

    def add_callback_on_add_object(self, callback: Callable[[Object], None]) -> None:
        """
        Add a callback that is called when an object is added to the world.

        :param callback: The callback.
        """
        self.on_add_object_callbacks.append(callback)

    def remove_callback_on_add_object(self, callback: Callable[[Object], None]) -> None:
        """
        Remove a callback that is called when an object is added to the world.

        :param callback: The callback.
        """
        self.on_add_object_callbacks.remove(callback)

    @classmethod
    def get_cache_dir(cls) -> str:
        """
        Return the cache directory.
        """
        return cls.cache_manager.cache_dir

    def add_object(self, obj: Object) -> None:
        """
        Add an object to the world.

        :param obj: The object to be added.
        """
        self.object_lock.acquire()
        self.objects.append(obj)
        self.add_object_to_original_state(obj)
        self.object_lock.release()
        self.invoke_on_add_object_callbacks(obj)

    def invoke_on_add_object_callbacks(self, obj: Object) -> None:
        """
        Invoke the object added callbacks.

        :param obj: The object.
        """
        for callback in self.on_add_object_callbacks:
            callback(obj)

    @property
    def robot_description(self) -> RobotDescription:
        """
        Return the current robot description.
        """
        return RobotDescription.current_robot_description

    @property
    def robot_has_actuators(self) -> bool:
        """
        Return whether the robot has actuators.
        """
        return self.robot_description.has_actuators

    def get_actuator_for_joint(self, joint: Joint) -> str:
        """
        Get the actuator name for a given joint.
        """
        return self.robot_joint_actuators[joint.name]

    def joint_has_actuator(self, joint: Joint) -> bool:
        """
        Return whether the joint has an actuator.
        """
        return joint.name in self.robot_joint_actuators

    @property
    def robot_joint_actuators(self) -> Dict[str, str]:
        """
        Return the joint actuators of the robot.
        """
        return self.robot_description.joint_actuators

    def _init_goal_validators(self):
        """
        Initialize the goal validators for the World objects' poses, positions, and orientations.
        """

        # Objects Pose goal validators
        self.pose_goal_validator = PoseGoalValidator(self.get_object_pose, self.conf.get_pose_tolerance(),
                                                     self.conf.acceptable_percentage_of_goal)
        self.multi_pose_goal_validator = MultiPoseGoalValidator(
            lambda x: list(self.get_multiple_object_poses(x).values()),
            self.conf.get_pose_tolerance(), self.conf.acceptable_percentage_of_goal)

        # Joint Goal validators
        self.joint_position_goal_validator = JointPositionGoalValidator(
            self.get_joint_position,
            acceptable_revolute_joint_position_error=self.conf.revolute_joint_position_tolerance,
            acceptable_prismatic_joint_position_error=self.conf.prismatic_joint_position_tolerance,
            acceptable_percentage_of_goal_achieved=self.conf.acceptable_percentage_of_goal)
        self.multi_joint_position_goal_validator = MultiJointPositionGoalValidator(
            lambda x: list(self.get_multiple_joint_positions(x).values()),
            acceptable_revolute_joint_position_error=self.conf.revolute_joint_position_tolerance,
            acceptable_prismatic_joint_position_error=self.conf.prismatic_joint_position_tolerance,
            acceptable_percentage_of_goal_achieved=self.conf.acceptable_percentage_of_goal)

    def check_object_exists(self, obj: Object) -> bool:
        """
        Check if the object exists in the simulator.

        :param obj: The object to check.
        :return: True if the object is in the world, False otherwise.
        """
        raise NotImplementedError

    @abstractmethod
    def _init_world(self, mode: WorldMode):
        """
        Initialize the physics simulation.
        """
        raise NotImplementedError

    def _init_events(self):
        """
        Initialize dynamic events that can be used to react to changes in the World.
        """
        self.detachment_event: Event = Event()
        self.attachment_event: Event = Event()
        self.manipulation_event: Event = Event()

    def _init_and_sync_prospection_world(self):
        """
        Initialize the prospection world and the synchronization between the main and the prospection world.
        """
        self._init_prospection_world()
        self._sync_prospection_world()

    def _update_local_transformer_worlds(self):
        """
        Update the local transformer worlds with the current world and prospection world.
        """
        self.local_transformer.world = self
        self.local_transformer.prospection_world = self.prospection_world

    def _init_prospection_world(self):
        """
        Initialize the prospection world, if this is a prospection world itself it will not create another prospection,
        world, but instead set the prospection world to None, else it will create a prospection world.
        """
        if self.is_prospection_world:  # then no need to add another prospection world
            self.prospection_world = None
        else:
            self.prospection_world: World = self.__class__(is_prospection_world=True)

    def _sync_prospection_world(self):
        """
        Synchronize the prospection world with the main world, this means that every object in the main world will be
        added to the prospection world and vice versa.
        """
        if self.is_prospection_world:  # then no need to add another prospection world
            self.world_sync = None
        else:
            self.world_sync: WorldSync = WorldSync(self, self.prospection_world)
            self.world_sync.start()

    def preprocess_object_file_and_get_its_cache_path(self, path: str, ignore_cached_files: bool,
                                                      description: ObjectDescription, name: str,
                                                      scale_mesh: Optional[float] = None,
                                                      mesh_transform: Optional[Transform] = None) -> str:
        """
        Update the cache directory with the given object.

        :param path: The path to the object.
        :param ignore_cached_files: If the cached files should be ignored.
        :param description: The object description.
        :param name: The name of the object.
        :param scale_mesh: The scale of the mesh.
        :param mesh_transform: The mesh transform to apply to the mesh.
        :return: The path of the cached object.
        """
        return self.cache_manager.update_cache_dir_with_object(path, ignore_cached_files, description, name,
                                                               scale_mesh, mesh_transform)

    @property
    def simulation_time_step(self):
        """
        The time step of the simulation in seconds.
        """
        return 1 / self.__class__.conf.simulation_frequency

    @abstractmethod
    def load_object_and_get_id(self, path: Optional[str] = None, pose: Optional[Pose] = None,
                               obj_type: Optional[Type[PhysicalObject]] = None) -> int:
        """
        Load a description file (e.g. URDF) at the given pose and returns the id of the loaded object.

        :param path: The path to the description file, if None the description file is assumed to be already loaded.
        :param pose: The pose at which the object should be loaded.
        :param obj_type: The type of the object.
        :return: The id of the loaded object.
        """
        pass

    def load_generic_object_and_get_id(self, description: GenericObjectDescription,
                                       pose: Optional[Pose] = None) -> int:
        """
        Create a visual and collision box in the simulation and returns the id of the loaded object.

        :param description: The object description.
        :param pose: The pose at which the object should be loaded.
        """
        raise NotImplementedError

    def get_object_names(self) -> List[str]:
        """
        Return the names of all objects in the World.

        :return: A list of object names.
        """
        return [obj.name for obj in self.objects]

    def get_object_by_name(self, name: str) -> Optional[Object]:
        """
        Return the object with the given name. If there is no object with the given name, None is returned.

        :param name: The name of the returned Objects.
        :return: The object with the given name, if there is one.
        """

        matching_objects = list(filter(lambda obj: obj.name == name, self.objects))
        return matching_objects[0] if len(matching_objects) > 0 else None

    def get_object_by_type(self, obj_type: Type[PhysicalObject]) -> List[Object]:
        """
        Return a list of all Objects which have the type 'obj_type'.

        :param obj_type: The type of the returned Objects.
        :return: A list of all Objects that have the type 'obj_type'.
        """
        return list(filter(lambda obj: obj.obj_type == obj_type, self.objects))

    def get_object_by_id(self, obj_id: int) -> Object:
        """
        Return the single Object that has the unique id.

        :param obj_id: The unique id for which the Object should be returned.
        :return: The Object with the id 'id'.
        """
        return list(filter(lambda obj: obj.id == obj_id, self.objects))[0]

    def get_scene_objects(self) -> List[Object]:
        """
        :return: A list of all objects in the world except the robot, floor, and apartment.
        """
        return [obj for obj in self.objects if obj.obj_type not in {Robot, Floor, Apartment}]

    def remove_visual_object(self, obj_id: int) -> bool:
        """
        Remove the object with the given id from the world, and saves a new original state for the world.

        :param obj_id: The unique id of the object to be removed.
        :return: Whether the object was removed successfully.
        """

        removed = self._remove_visual_object(obj_id)
        if removed:
            self.update_simulator_state_id_in_original_state()
        else:
            logwarn(f"Object with id {obj_id} could not be removed.")
        return removed

    @abstractmethod
    def _remove_visual_object(self, obj_id: int) -> bool:
        """
        Remove the visual object with the given id from the world, and update the simulator state in the original state.

        :param obj_id: The unique id of the visual object to be removed.
        :return: Whether the object was removed successfully.
        """
        pass

    @abstractmethod
    def remove_object_from_simulator(self, obj: Object) -> bool:
        """
        Remove an object from the physics simulator.

        :param obj: The object to be removed.
        :return: Whether the object was removed successfully.
        """
        pass

    def remove_object(self, obj: Object) -> None:
        """
        Remove this object from the current world.
        For the object to be removed it has to be detached from all objects it
        is currently attached to. After this is done a call to world remove object is done
        to remove this Object from the simulation/world.

        :param obj: The object to be removed.
        """
        self.object_lock.acquire()

        obj.detach_all()

        if self.remove_object_from_simulator(obj):
            self.objects.remove(obj)
            self.remove_object_from_original_state(obj)

        if World.robot == obj and not self.is_prospection_world:
            World.robot = None

        self.object_lock.release()

    def remove_object_from_original_state(self, obj: Object) -> None:
        """
        Remove an object from the original state of the world.

        :param obj: The object to be removed.
        """
        self.original_state.object_states.pop(obj.name)
        self.original_state.simulator_state_id = self.save_physics_simulator_state(use_same_id=True)

    def add_object_to_original_state(self, obj: Object) -> None:
        """
        Add an object to the original state of the world.

        :param obj: The object to be added.
        """
        self.original_state.object_states[obj.name] = obj.current_state
        self.update_simulator_state_id_in_original_state()

    def add_fixed_constraint(self, parent_link: Link, child_link: Link,
                             child_to_parent_transform: Transform) -> int:
        """
        Create a fixed joint constraint between the given parent and child links,
        the joint frame will be at the origin of the child link frame, and would have the same orientation
        as the child link frame.

        :param parent_link: The constrained link of the parent object.
        :param child_link: The constrained link of the child object.
        :param child_to_parent_transform: The transform from the child link frame to the parent link frame.
        :return: The unique id of the created constraint.
        """

        constraint = Constraint(parent_link=parent_link,
                                child_link=child_link,
                                _type=JointType.FIXED,
                                axis_in_child_frame=Point(0, 0, 0),
                                constraint_to_parent=child_to_parent_transform,
                                child_to_constraint=Transform(frame=child_link.tf_frame)
                                )
        constraint_id = self.add_constraint(constraint)
        return constraint_id

    @abstractmethod
    def add_constraint(self, constraint: Constraint) -> int:
        """
        Add a constraint between two objects links so that they become attached for example.

        :param constraint: The constraint data used to create the constraint.
        """
        pass

    @abstractmethod
    def remove_constraint(self, constraint_id) -> None:
        """
        Remove a constraint by its ID.

        :param constraint_id: The unique id of the constraint to be removed.
        """
        pass

    def get_joint_position(self, joint: Joint) -> float:
        """
        Wrapper for :meth:`_get_joint_position` that return 0.0 for a joint if it is in the ignore joints list.
        """
        if joint.object.is_a_robot and joint.name in self.robot_description.ignore_joints:
            return 0.0
        return self._get_joint_position(joint)

    @abstractmethod
    def _get_joint_position(self, joint: Joint) -> float:
        """
        Get the position of a joint of an articulated object

        :param joint: The joint to get the position for.
        :return: The joint position as a float.
        """
        pass

    @abstractmethod
    def get_object_joint_names(self, obj: Object) -> List[str]:
        """
        Return the names of all joints of this object.

        :param obj: The object.
        :return: A list of joint names.
        """
        pass

    @abstractmethod
    def get_link_pose(self, link: Link) -> Pose:
        """
        Get the pose of a link of an articulated object with respect to the world frame.

        :param link: The link as a AbstractLink object.
        :return: The pose of the link as a Pose object.
        """
        pass

    @abstractmethod
    def get_multiple_link_poses(self, links: List[Link]) -> Dict[str, Pose]:
        """
        Get the poses of multiple links of an articulated object with respect to the world frame.

        :param links: The links as a list of AbstractLink objects.
        :return: A dictionary with link names as keys and Pose objects as values.
        """
        pass

    @abstractmethod
    def get_link_position(self, link: Link) -> List[float]:
        """
        Get the position of a link of an articulated object with respect to the world frame.

        :param link: The link as a AbstractLink object.
        :return: The position of the link as a list of floats.
        """
        pass

    @abstractmethod
    def get_link_orientation(self, link: Link) -> List[float]:
        """
        Get the orientation of a link of an articulated object with respect to the world frame.

        :param link: The link as a AbstractLink object.
        :return: The orientation of the link as a list of floats.
        """
        pass

    @abstractmethod
    def get_multiple_link_positions(self, links: List[Link]) -> Dict[str, List[float]]:
        """
        Get the positions of multiple links of an articulated object with respect to the world frame.

        :param links: The links as a list of AbstractLink objects.
        :return: A dictionary with link names as keys and lists of floats as values.
        """
        pass

    @abstractmethod
    def get_multiple_link_orientations(self, links: List[Link]) -> Dict[str, List[float]]:
        """
        Get the orientations of multiple links of an articulated object with respect to the world frame.

        :param links: The links as a list of AbstractLink objects.
        :return: A dictionary with link names as keys and lists of floats as values.
        """
        pass

    @abstractmethod
    def get_object_link_names(self, obj: Object) -> List[str]:
        """
        Return the names of all links of this object.

        :param obj: The object.
        :return: A list of link names.
        """
        pass

    def simulate(self, seconds: float, real_time: Optional[bool] = False,
                 func: Optional[Callable[[], None]] = None) -> None:
        """
        Simulate Physics in the World for a given amount of seconds. Usually this simulation is faster than real
        time. By setting the 'real_time' parameter this simulation is slowed down such that the simulated time is equal
        to real time.

        :param seconds: The amount of seconds that should be simulated.
        :param real_time: If the simulation should happen in real time or faster.
        :param func: A function that should be called during the simulation
        """
        self.set_realtime(real_time)
        for i in range(0, int(seconds * self.conf.simulation_frequency)):
            curr_time = Time().now()
            self.step(func)
            for objects, callbacks in self.coll_callbacks.items():
                contact_points = self.get_contact_points_between_two_objects(objects[0], objects[1])
                if len(contact_points) > 0:
                    callbacks.on_collision_cb()
                elif callbacks.no_collision_cb is not None:
                    callbacks.no_collision_cb()
            if real_time:
                loop_time = Time().now() - curr_time
                time_diff = self.simulation_time_step - loop_time.to_sec()
                time.sleep(max(0, time_diff))
        self.update_all_objects_poses()

    def update_all_objects_poses(self) -> None:
        """
        Update the positions of all objects in the world.
        """
        for obj in self.objects:
            obj.update_pose()

    @abstractmethod
    def get_object_pose(self, obj: Object) -> Pose:
        """
        Get the pose of an object in the world frame from the current object pose in the simulator.

        :param obj: The object.
        """
        pass

    @abstractmethod
    def get_multiple_object_poses(self, objects: List[Object]) -> Dict[str, Pose]:
        """
        Get the poses of multiple objects in the world frame from the current object poses in the simulator.

        :param objects: The objects.
        """
        pass

    @abstractmethod
    def get_multiple_object_positions(self, objects: List[Object]) -> Dict[str, List[float]]:
        """
        Get the positions of multiple objects in the world frame from the current object poses in the simulator.

        :param objects: The objects.
        """
        pass

    @abstractmethod
    def get_object_position(self, obj: Object) -> List[float]:
        """
        Get the position of an object in the world frame from the current object pose in the simulator.

        :param obj: The object.
        """
        pass

    @abstractmethod
    def get_multiple_object_orientations(self, objects: List[Object]) -> Dict[str, List[float]]:
        """
        Get the orientations of multiple objects in the world frame from the current object poses in the simulator.

        :param objects: The objects.
        """
        pass

    @abstractmethod
    def get_object_orientation(self, obj: Object) -> List[float]:
        """
        Get the orientation of an object in the world frame from the current object pose in the simulator.

        :param obj: The object.
        """
        pass

    @property
    def robot_virtual_joints(self) -> List[Joint]:
        """
        The virtual joints of the robot.
        """
        return [self.robot.joints[name] for name in self.robot_virtual_joints_names]

    @property
    def robot_virtual_joints_names(self) -> List[str]:
        """
        The names of the virtual joints of the robot.
        """
        return self.robot_description.virtual_mobile_base_joints.names

    def get_robot_mobile_base_joints(self) -> VirtualMobileBaseJoints:
        """
        Get the mobile base joints of the robot.

        :return: The mobile base joints.
        """
        return self.robot_description.virtual_mobile_base_joints

    @abstractmethod
    def perform_collision_detection(self) -> None:
        """
        Check for collisions between all objects in the World and updates the contact points.
        """
        pass

    @abstractmethod
    def get_object_contact_points(self, obj: Object) -> ContactPointsList:
        """
        Return a list of contact points of this Object with all other Objects.

        :param obj: The object.
        :return: A list of all contact points with other objects
        """
        pass

    @abstractmethod
    def get_contact_points_between_two_objects(self, obj1: Object, obj2: Object) -> ContactPointsList:
        """
        Return a list of contact points between obj_a and obj_b.

        :param obj1: The first object.
        :param obj2: The second object.
        :return: A list of all contact points between the two objects.
        """
        pass

    def get_object_closest_points(self, obj: Object, max_distance: float) -> ClosestPointsList:
        """
        Return the closest points of this object with all other objects in the world.

        :param obj: The object.
        :param max_distance: The maximum distance between the points.
        :return: A list of the closest points.
        """
        all_obj_closest_points = [self.get_closest_points_between_objects(obj, other_obj, max_distance) for other_obj in
                                  self.objects
                                  if other_obj != obj]
        return ClosestPointsList([point for closest_points in all_obj_closest_points for point in closest_points])

    def get_closest_points_between_objects(self, object_a: Object, object_b: Object, max_distance: float) \
            -> ClosestPointsList:
        """
        Return the closest points between two objects.

        :param object_a: The first object.
        :param object_b: The second object.
        :param max_distance: The maximum distance between the points.
        :return: A list of the closest points.
        """
        raise NotImplementedError

    def reset_joint_position(self, joint: Joint, joint_position: float) -> bool:
        """
        Wrapper around :meth:`_reset_joint_position` that checks if the joint should be ignored.
        """
        if joint.object.is_a_robot and self.robot_description.ignore_joints:
            if joint.name in self.robot_description.ignore_joints:
                return True
        return self._reset_joint_position(joint, joint_position)

    @validate_joint_position
    @abstractmethod
    def _reset_joint_position(self, joint: Joint, joint_position: float) -> bool:
        """
        Reset the joint position instantly without physics simulation

        .. note::
           It is recommended to use the validate_joint_position decorator to validate the joint position for
           the implementation of this method.

        :param joint: The joint to reset the position for.
        :param joint_position: The new joint pose.
        :return: True if the reset was successful, False otherwise
        """
        pass

    def set_multiple_joint_positions(self, joint_positions: Dict[Joint, float]) -> bool:
        """
        Wrapper around :meth:`_set_multiple_joint_positions` that checks if any of the joints should be ignored.
        """
        filtered_joint_positions = copy(joint_positions)
        for joint, position in joint_positions.items():
            if joint.name in self.robot_description.ignore_joints:
                filtered_joint_positions.pop(joint)
        return self._set_multiple_joint_positions(filtered_joint_positions)

    @validate_multiple_joint_positions
    @abstractmethod
    def _set_multiple_joint_positions(self, joint_positions: Dict[Joint, float]) -> bool:
        """
        Set the positions of multiple joints of an articulated object.

        .. note::
           It is recommended to use the validate_multiple_joint_positions decorator to validate the
           joint positions for the implementation of this method.

        :param joint_positions: A dictionary with joint objects as keys and joint positions as values.
        :return: True if the set was successful, False otherwise.
        """
        pass

    def get_multiple_joint_positions(self, joints: List[Joint]) -> Dict[str, float]:
        """
        Wrapper around :meth:`_get_multiple_joint_positions` that checks if any of the joints should be ignored.
        """
        filtered_joints = [joint for joint in joints if not joint.object.is_a_robot or
                           joint.name not in self.robot_description.ignore_joints]
        joint_positions = self._get_multiple_joint_positions(filtered_joints)
        joint_positions.update({joint.name: 0.0 for joint in joints if joint not in filtered_joints})
        return joint_positions

    @abstractmethod
    def _get_multiple_joint_positions(self, joints: List[Joint]) -> Dict[str, float]:
        """
        Get the positions of multiple joints of an articulated object.

        :param joints: The joints as a list of Joint objects.
        """
        pass

    @validate_object_pose
    @abstractmethod
    def reset_object_base_pose(self, obj: Object, pose: Pose) -> bool:
        """
        Reset the world position and orientation of the base of the object instantaneously,
        not through physics simulation. (x,y,z) position vector and (x,y,z,w) quaternion orientation.

        .. note::
           It is recommended to use the validate_object_pose decorator to validate the object pose for the
           implementation of this method.

        :param obj: The object.
        :param pose: The new pose as a Pose object.
        :return: True if the reset was successful, False otherwise.
        """
        pass

    @validate_multiple_object_poses
    @abstractmethod
    def reset_multiple_objects_base_poses(self, objects: Dict[Object, Pose]) -> bool:
        """
        Reset the world position and orientation of the base of multiple objects instantaneously,
        not through physics simulation. (x,y,z) position vector and (x,y,z,w) quaternion orientation.

        :param objects: A dictionary with objects as keys and poses as values.
        :return: True if the reset was successful, False otherwise.
        """
        pass

    @abstractmethod
    def step(self, func: Optional[Callable[[], None]] = None, step_seconds: Optional[float] = None) -> None:
        """
        Step the world simulation using forward dynamics.

        :param func: An optional function to be called during the step.
        :param step_seconds: The amount of seconds to step the simulation if None the simulation is stepped by the
        simulation time step.
        """
        pass

    def get_arm_tool_frame_link(self, arm: Arms) -> Link:
        """
        Get the tool frame link of the arm of the robot.

        :param arm: The arm for which the tool frame link should be returned.
        :return: The tool frame link of the arm.
        """
        ee_link_name = self.robot_description.get_arm_tool_frame(arm)
        return self.robot.get_link(ee_link_name)

    @abstractmethod
    def set_link_color(self, link: Link, rgba_color: Color):
        """
        Change the rgba_color of a link of this object, the rgba_color has to be given as Color object.

        :param link: The link which should be colored.
        :param rgba_color: The rgba_color as Color object with RGBA values between 0 and 1.
        """
        pass

    @abstractmethod
    def get_link_color(self, link: Link) -> Color:
        """
        :param link: The link for which the rgba_color should be returned.
        :return: The rgba_color as Color object with RGBA values between 0 and 1.
        """
        pass

    @abstractmethod
    def get_colors_of_object_links(self, obj: Object) -> Dict[str, Color]:
        """
        :param obj: The object
        :return: The RGBA colors of each link in the object as a dictionary from link name to rgba_color.
        """
        pass

    def get_object_axis_aligned_bounding_box(self, obj: Object) -> AxisAlignedBoundingBox:
        """
        :param obj: The object for which the bounding box should be returned.
        :return: the axis aligned bounding box of this object. The return of this method are two points in
        world coordinate frame which define a bounding box.
        """
        raise NotImplementedError

    def get_object_rotated_bounding_box(self, obj: Object) -> RotatedBoundingBox:
        """
        :param obj: The object for which the bounding box should be returned.
        :return: the rotated bounding box of this object. The return of this method are two points in
        world coordinate frame which define a bounding box.
        """
        raise NotImplementedError

    def get_link_axis_aligned_bounding_box(self, link: Link) -> AxisAlignedBoundingBox:
        """
        :param link: The link for which the bounding box should be returned.
        :return: The axis aligned bounding box of the link. The return of this method are two points in
        world coordinate frame which define a bounding box.
        """
        raise NotImplementedError

    def get_link_rotated_bounding_box(self, link: Link) -> RotatedBoundingBox:
        """
        :param link: The link for which the bounding box should be returned.
        :return: The rotated bounding box of the link. The return of this method are two points in
        world coordinate frame which define a bounding box.
        """
        raise NotImplementedError

    @abstractmethod
    def set_realtime(self, real_time: bool) -> None:
        """
        Enable the real time simulation of Physics in the World. By default, this is disabled and Physics is only
        simulated to reason about it.

        :param real_time: Whether the World should simulate Physics in real time.
        """
        pass

    @abstractmethod
    def set_gravity(self, gravity_vector: List[float]) -> None:
        """
        Set the gravity that is used in the World. By default, it is set to the gravity on earth ([0, 0, -9.8]).
         Gravity is given as a vector in x,y,z. Gravity is only applied while simulating Physic.

        :param gravity_vector: The gravity vector that should be used in the World.
        """
        pass

    def set_robot_if_not_set(self, robot: Object) -> None:
        """
        Set the robot if it is not set yet.

        :param robot: The Object reference to the Object representing the robot.
        """
        if not self.robot_is_set():
            self.set_robot(robot)

    @staticmethod
    def set_robot(robot: Union[Object, None]) -> None:
        """
        Set the global variable for the robot Object This should be set on spawning the robot.

        :param robot: The Object reference to the Object representing the robot.
        """
        World.robot = robot

    @staticmethod
    def robot_is_set() -> bool:
        """
        Return whether the robot has been set or not.

        :return: True if the robot has been set, False otherwise.
        """
        return World.robot is not None

    def exit(self, remove_saved_states: bool = True) -> None:
        """
        Close the World as well as the prospection world, also collects any other thread that is running.

        :param remove_saved_states: Whether to remove the saved states.
        """
        self.exit_prospection_world_if_exists()
        self.reset_world(remove_saved_states)
        self.remove_all_objects()
        self.disconnect_from_physics_server()
        self.reset_robot()
        self.join_threads()
        self.ontology.destroy_individuals()
        if World.current_world == self:
            World.current_world = None

    def exit_prospection_world_if_exists(self) -> None:
        """
        Exit the prospection world if it exists.
        """
        if self.prospection_world:
            self.terminate_world_sync()
            self.prospection_world.exit()

    @abstractmethod
    def disconnect_from_physics_server(self) -> None:
        """
        Disconnect the world from the physics server.
        """
        pass

    def reset_current_world(self) -> None:
        """
        Reset the pose of every object in the World to the pose it was spawned in and sets every joint to 0.
        """
        for obj in self.objects:
            obj.set_pose(obj.original_pose)
            obj.set_multiple_joint_positions(dict(zip(list(obj.joint_names), [0] * len(obj.joint_names))))

    def reset_robot(self) -> None:
        """
        Set the robot class variable to None.
        """
        self.set_robot(None)

    @abstractmethod
    def join_threads(self) -> None:
        """
        Join any running threads. Useful for example when exiting the world.
        """
        pass

    def terminate_world_sync(self) -> None:
        """
        Terminate the world sync thread.
        """
        self.world_sync.terminate = True
        self.world_sync.join()

    def save_state(self, state_id: Optional[int] = None, use_same_id: bool = False, to_file: bool = False) -> int:
        """
        Return the id of the saved state of the World. The saved state contains the states of all the objects and
        the state of the physics simulator.

        :param state_id: The id of the saved state.
        :param use_same_id: Whether to use the same current state id for the new saved state.
        :param to_file: Whether to save the state to a file.
        :return: A unique id of the state
        """

        sim_state_id = self.save_physics_simulator_state(state_id=state_id, use_same_id=use_same_id)

        if state_id is None:
            if self.latest_state_id is None:
                self.latest_state_id = 0
            else:
                self.latest_state_id += 0 if use_same_id else 1
            state_id = self.latest_state_id

        self.save_objects_state(state_id)

        self._current_state = WorldState(self.object_states, sim_state_id)

        return super().save_state(state_id, self.get_cache_dir() if to_file else None)

    @property
    def current_state(self) -> WorldState:
        if self._current_state is None:
            simulator_state_id = None if not self.conf.use_physics_simulator_state else (
                self.save_physics_simulator_state(use_same_id=True))
            self._current_state = WorldState(self.object_states, simulator_state_id)
        return WorldState(self.object_states, self._current_state.simulator_state_id)

    @current_state.setter
    def current_state(self, state: WorldState) -> None:
        if self.current_state != state:
            if self.conf.use_physics_simulator_state:
                self.restore_physics_simulator_state(state.simulator_state_id)
                self.set_object_states_without_poses(state.object_states)
            else:
                for obj in self.objects:
                    self.get_object_by_name(obj.name).current_state = state.object_states[obj.name]

    def set_object_states_without_poses(self, states: Dict[str, ObjectState]) -> None:
        """
        Set the states of all objects in the World except the poses.

        :param states: A dictionary with the object id as key and the object state as value.
        """
        for obj_name, obj_state in states.items():
            obj = self.get_object_by_name(obj_name)
            obj.set_attachments(obj_state.attachments)
            obj.link_states = obj_state.link_states
            obj.joint_states = obj_state.joint_states
            if obj.name == self.robot.name and len(self.robot_virtual_joints) > 0:
                obj.set_mobile_robot_pose(obj_state.pose)

    @property
    def object_states(self) -> Dict[str, ObjectState]:
        """
        Return the states of all objects in the World.

        :return: A dictionary with the object id as key and the object state as value.
        """
        return {obj.name: obj.current_state for obj in self.objects}

    @object_states.setter
    def object_states(self, states: Dict[str, ObjectState]) -> None:
        """
        Set the states of all objects in the World.
        """
        for obj_name, obj_state in states.items():
            self.get_object_by_name(obj_name).current_state = obj_state

    def save_objects_state(self, state_id: int) -> None:
        """
        Save the state of all objects in the World according to the given state using the unique state id.

        :param state_id: The unique id representing the state.
        """
        for obj in self.objects:
            obj.save_state(state_id)

    @abstractmethod
    def save_physics_simulator_state(self, state_id: Optional[int] = None, use_same_id: bool = False) -> int:
        """
        Save the state of the physics simulator and returns the unique id of the state.

        :param state_id: The used specified unique id representing the state.
        :param use_same_id: If the same id should be used for the state.
        :return: The unique id representing the state.
        """
        pass

    @abstractmethod
    def remove_physics_simulator_state(self, state_id: int) -> None:
        """
        Remove the state of the physics simulator with the given id.

        :param state_id: The unique id representing the state.
        """
        pass

    @abstractmethod
    def restore_physics_simulator_state(self, state_id: int) -> None:
        """
        Restore the objects and environment state in the physics simulator according to
         the given state using the unique state id.

        :param state_id: The unique id representing the state.
        """
        pass

    def get_images_for_target(self,
                              target_pose: Pose,
                              cam_pose: Pose,
                              size: Optional[int] = 256) -> List[np.ndarray]:
        """
        Calculate the view and projection Matrix and returns 3 images:

        1. An RGB image
        2. A depth image
        3. A segmentation Mask, the segmentation mask indicates for every pixel the visible Object

        :param target_pose: The pose to which the camera should point.
        :param cam_pose: The pose of the camera.
        :param size: The height and width of the images in pixels.
        :return: A list containing an RGB and depth image as well as a segmentation mask, in this order.
        """
        pass

    def register_two_objects_collision_callbacks(self,
                                                 object_a: Object,
                                                 object_b: Object,
                                                 on_collision_callback: Callable,
                                                 on_collision_removal_callback: Optional[Callable] = None) -> None:
        """
        Register callback methods for contact between two Objects. There can be a callback for when the two Objects
        get in contact and, optionally, for when they are not in contact anymore.

        :param object_a: An object in the World
        :param object_b: Another object in the World
        :param on_collision_callback: A function that should be called if the objects are in contact
        :param on_collision_removal_callback: A function that should be called if the objects are not in contact
        """
        self.coll_callbacks[(object_a, object_b)] = CollisionCallbacks(on_collision_callback,
                                                                       on_collision_removal_callback)

    @classmethod
    def get_data_directories(cls) -> List[str]:
        """
        The resources directories where the objects, robots, and environments are stored.
        """
        return cls.cache_manager.data_directories

    @classmethod
    def add_resource_path(cls, path: str, prepend: bool = False) -> None:
        """
        Add a resource path in which the World will search for files. This resource directory is searched if an
        Object is spawned only with a filename.

        :param path: A path in the filesystem in which to search for files.
        :param prepend: Put the new path at the beginning of the list such that it is searched first.
        """
        if prepend:
            cls.cache_manager.data_directories = [path] + cls.cache_manager.data_directories
        else:
            cls.cache_manager.data_directories.append(path)

    @classmethod
    def remove_resource_path(cls, path: str) -> None:
        """
        Remove the given path from the data_directories list.

        :param path: The path to remove.
        """
        cls.cache_manager.data_directories.remove(path)

    @classmethod
    def change_cache_dir_path(cls, path: str) -> None:
        """
        Change the cache directory to the given path

        :param path: The new path for the cache directory.
        """
        cls.cache_manager.cache_dir = os.path.join(path, cls.conf.cache_dir_name)

    def get_prospection_object_for_object(self, obj: Object) -> Object:
        """
        Return the corresponding object from the prospection world for a given object in the main world.
         If the given Object is already in the prospection world, it is returned.

        :param obj: The object for which the corresponding object in the prospection World should be found.
        :return: The corresponding object in the prospection world.
        """
        with UseProspectionWorld():
            return self.world_sync.get_prospection_object(obj)

    def get_object_for_prospection_object(self, prospection_object: Object) -> Object:
        """
        Return the corresponding object from the main World for a given
        object in the prospection world. If the  given object is not in the prospection
        world an error will be raised.

        :param prospection_object: The object for which the corresponding object in the main World should be found.
        :return: The object in the main World.
        """
        with UseProspectionWorld():
            return self.world_sync.get_world_object(prospection_object)

    def remove_all_objects(self, exclude_objects: Optional[List[Object]] = None) -> None:
        """
        Remove all objects from the World.

        :param exclude_objects: A list of objects that should not be removed.
        """
        objs_copy = [obj for obj in self.objects]
        exclude_objects = [] if exclude_objects is None else exclude_objects
        [self.remove_object(obj) for obj in objs_copy if obj not in exclude_objects]

    def reset_world(self, remove_saved_states=False) -> None:
        """
        Reset the World to the state it was first spawned in.
        All attached objects will be detached, all joints will be set to the
        default position of 0 and all objects will be set to the position and
        orientation in which they were spawned.

        :param remove_saved_states: If the saved states should be removed.
        """
        self.restore_state(self.original_state_id)
        if remove_saved_states:
            self.remove_saved_states()
        self.original_state_id = self.save_state(use_same_id=True)

    def remove_saved_states(self) -> None:
        """
        Remove all saved states of the World.
        """
        if self.conf.use_physics_simulator_state:
            simulator_state_ids = set([state.simulator_state_id for state in self.saved_states.values()])
            for ssid in simulator_state_ids:
                self.remove_physics_simulator_state(ssid)
        else:
            self.remove_objects_saved_states()
        super().remove_saved_states()
        self.latest_state_id = None
        self.original_state_id = None

    def remove_objects_saved_states(self) -> None:
        """
        Remove all saved states of the objects in the World.
        """
        for obj in self.objects:
            obj.remove_saved_states()

    def update_transforms_for_objects_in_current_world(self) -> None:
        """
        Updates transformations for all objects that are currently in :py:attr:`~pycram.world.World.current_world`.
        """
        curr_time = Time().now()
        for obj in list(self.current_world.objects):
            obj.update_link_transforms(curr_time)

    @abstractmethod
    def ray_test(self, from_position: List[float], to_position: List[float]) -> int:
        """ Cast a ray and return the first object hit, if any.

        :param from_position: The starting position of the ray in Cartesian world coordinates.
        :param to_position: The ending position of the ray in Cartesian world coordinates.
        :return: The object id of the first object hit, or -1 if no object was hit.
        """
        pass

    @abstractmethod
    def ray_test_batch(self, from_positions: List[List[float]], to_positions: List[List[float]],
                       num_threads: int = 1) -> List[int]:
        """ Cast a batch of rays and return the result for each of the rays (first object hit, if any. or -1)
         Takes optional argument num_threads to specify the number of threads to use
           to compute the ray intersections for the batch. Specify 0 to let simulator decide, 1 (default) for single
            core execution, 2 or more to select the number of threads to use.

        :param from_positions: The starting positions of the rays in Cartesian world coordinates.
        :param to_positions: The ending positions of the rays in Cartesian world coordinates.
        :param num_threads: The number of threads to use to compute the ray intersections for the batch.
        """
        pass

    def create_visual_shape(self, visual_shape: VisualShape) -> int:
        """
        Creates a visual shape in the physics simulator and returns the unique id of the created shape.

        :param visual_shape: The visual shape to be created, uses the VisualShape dataclass defined in world_dataclasses
        :return: The unique id of the created shape.
        """
        return self._simulator_object_creator(self._create_visual_shape, visual_shape)

    def _create_visual_shape(self, visual_shape: VisualShape) -> int:
        """
        See :py:meth:`~pycram.world.World.create_visual_shape`
        """
        raise NotImplementedError

    def create_multi_body_from_visual_shapes(self, visual_shape_ids: List[int], pose: Pose) -> int:
        """
        Creates a multi body from visual shapes in the physics simulator and returns the unique id of the created
        multi body.

        :param visual_shape_ids: The ids of the visual shapes that should be used to create the multi body.
        :param pose: The pose of the origin of the multi body relative to the world frame.
        :return: The unique id of the created multi body.
        """
        # Dummy parameter since these are needed to spawn visual shapes as a multibody.
        num_of_shapes = len(visual_shape_ids)
        link_poses = [Pose() for _ in range(num_of_shapes)]
        link_masses = [1.0 for _ in range(num_of_shapes)]
        link_parent = [0 for _ in range(num_of_shapes)]
        link_joints = [JointType.FIXED.value for _ in range(num_of_shapes)]
        link_collision = [-1 for _ in range(num_of_shapes)]
        link_joint_axis = [Point(1, 0, 0) for _ in range(num_of_shapes)]

        multi_body = MultiBody(base_visual_shape_index=-1, base_pose=pose,
                               link_visual_shape_indices=visual_shape_ids, link_poses=link_poses,
                               link_masses=link_masses,
                               link_inertial_frame_poses=link_poses,
                               link_parent_indices=link_parent, link_joint_types=link_joints,
                               link_joint_axis=link_joint_axis,
                               link_collision_shape_indices=link_collision)
        return self.create_multi_body(multi_body)

    def create_multi_body(self, multi_body: MultiBody) -> int:
        """
        Creates a multi body in the physics simulator and returns the unique id of the created multi body. The multibody
        is created by joining multiple links/shapes together with joints.

        :param multi_body: The multi body to be created, uses the MultiBody dataclass defined in world_dataclasses.
        :return: The unique id of the created multi body.
        """
        return self._simulator_object_creator(self._create_multi_body, multi_body)

    def _create_multi_body(self, multi_body: MultiBody) -> int:
        """
        See :py:meth:`~pycram.world.World.create_multi_body`
        """
        raise NotImplementedError

    def create_box_visual_shape(self, shape_data: BoxVisualShape) -> int:
        """
        Creates a box visual shape in the physics simulator and returns the unique id of the created shape.

        :param shape_data: The parameters that define the box visual shape to be created, uses the BoxVisualShape
         dataclass defined in world_dataclasses.
        :return: The unique id of the created shape.
        """
        return self._simulator_object_creator(self._create_box_visual_shape, shape_data)

    def _create_box_visual_shape(self, shape_data: BoxVisualShape) -> int:
        """
        See :py:meth:`~pycram.world.World.create_box_visual_shape`
        """
        raise NotImplementedError

    def create_cylinder_visual_shape(self, shape_data: CylinderVisualShape) -> int:
        """
        Creates a cylinder visual shape in the physics simulator and returns the unique id of the created shape.

        :param shape_data: The parameters that define the cylinder visual shape to be created, uses the
         CylinderVisualShape dataclass defined in world_dataclasses.
        :return: The unique id of the created shape.
        """
        return self._simulator_object_creator(self._create_cylinder_visual_shape, shape_data)

    def _create_cylinder_visual_shape(self, shape_data: CylinderVisualShape) -> int:
        """
        See :py:meth:`~pycram.world.World.create_cylinder_visual_shape`
        """
        raise NotImplementedError

    def create_sphere_visual_shape(self, shape_data: SphereVisualShape) -> int:
        """
        Creates a sphere visual shape in the physics simulator and returns the unique id of the created shape.

        :param shape_data: The parameters that define the sphere visual shape to be created, uses the SphereVisualShape
         dataclass defined in world_dataclasses.
        :return: The unique id of the created shape.
        """
        return self._simulator_object_creator(self._create_sphere_visual_shape, shape_data)

    def _create_sphere_visual_shape(self, shape_data: SphereVisualShape) -> int:
        """
        See :py:meth:`~pycram.world.World.create_sphere_visual_shape`
        """
        raise NotImplementedError

    def create_capsule_visual_shape(self, shape_data: CapsuleVisualShape) -> int:
        """
        Creates a capsule visual shape in the physics simulator and returns the unique id of the created shape.

        :param shape_data: The parameters that define the capsule visual shape to be created, uses the
         CapsuleVisualShape dataclass defined in world_dataclasses.
        :return: The unique id of the created shape.
        """
        return self._simulator_object_creator(self._create_capsule_visual_shape, shape_data)

    def _create_capsule_visual_shape(self, shape_data: CapsuleVisualShape) -> int:
        """
        See :py:meth:`~pycram.world.World.create_capsule_visual_shape`
        """
        raise NotImplementedError

    def create_plane_visual_shape(self, shape_data: PlaneVisualShape) -> int:
        """
        Creates a plane visual shape in the physics simulator and returns the unique id of the created shape.

        :param shape_data: The parameters that define the plane visual shape to be created, uses the PlaneVisualShape
         dataclass defined in world_dataclasses.
        :return: The unique id of the created shape.
        """
        return self._simulator_object_creator(self._create_plane_visual_shape, shape_data)

    def _create_plane_visual_shape(self, shape_data: PlaneVisualShape) -> int:
        """
        See :py:meth:`~pycram.world.World.create_plane_visual_shape`
        """
        raise NotImplementedError

    def create_mesh_visual_shape(self, shape_data: MeshVisualShape) -> int:
        """
        Creates a mesh visual shape in the physics simulator and returns the unique id of the created shape.

        :param shape_data: The parameters that define the mesh visual shape to be created,
        uses the MeshVisualShape dataclass defined in world_dataclasses.
        :return: The unique id of the created shape.
        """
        return self._simulator_object_creator(self._create_mesh_visual_shape, shape_data)

    def _create_mesh_visual_shape(self, shape_data: MeshVisualShape) -> int:
        """
        See :py:meth:`~pycram.world.World.create_mesh_visual_shape`
        """
        raise NotImplementedError

    def add_text(self, text: str, position: List[float], orientation: Optional[List[float]] = None, size: float = 0.1,
                 color: Optional[Color] = Color(), life_time: Optional[float] = 0,
                 parent_object_id: Optional[int] = None, parent_link_id: Optional[int] = None) -> int:
        """
        Adds text to the world.

        :param text: The text to be added.
        :param position: The position of the text in the world.
        :param orientation: By default, debug text will always face the camera, automatically rotation. By specifying a
         text orientation (quaternion), the orientation will be fixed in world space or local space
          (when parent is specified).
        :param size: The size of the text.
        :param color: The color of the text.
        :param life_time: The lifetime in seconds of the text to remain in the world, if 0 the text will remain in the
         world until it is removed manually.
        :param parent_object_id: The id of the object to which the text should be attached.
        :param parent_link_id: The id of the link to which the text should be attached.
        :return: The id of the added text.
        """
        return self._simulator_object_creator(self._add_text, text, position, orientation, size, color, life_time,
                                              parent_object_id, parent_link_id)

    def _add_text(self, text: str, position: List[float], orientation: Optional[List[float]] = None, size: float = 0.1,
                  color: Optional[Color] = Color(), life_time: Optional[float] = 0,
                  parent_object_id: Optional[int] = None, parent_link_id: Optional[int] = None) -> int:
        """
        See :py:meth:`~pycram.world.World.add_text`
        """
        raise NotImplementedError

    def remove_text(self, text_id: Optional[int] = None) -> None:
        """
        Removes text from the world using the given id. if no id is given all text will be removed.

        :param text_id: The id of the text to be removed.
        """
        self._simulator_object_remover(self._remove_text, text_id)

    def _remove_text(self, text_id: Optional[int] = None) -> None:
        """
        See :py:meth:`~pycram.world.World.remove_text`
        """
        raise NotImplementedError

    def enable_joint_force_torque_sensor(self, obj: Object, fts_joint_idx: int) -> None:
        """
        You can enable a joint force/torque sensor in each joint. Once enabled, if you perform
        a simulation step, the get_joint_reaction_force_torque will report the joint reaction forces in
        the fixed degrees of freedom: a fixed joint will measure all 6DOF joint forces/torques.
        A revolute/hinge joint force/torque sensor will measure 5DOF reaction forces along all axis except
        the hinge axis. The applied force by a joint motor is available through get_applied_joint_motor_torque.

        :param obj: The object in which the joint is located.
        :param fts_joint_idx: The index of the joint for which the force torque sensor should be enabled.
        """
        raise NotImplementedError

    def disable_joint_force_torque_sensor(self, obj: Object, joint_id: int) -> None:
        """
        Disables the force torque sensor of a joint.

        :param obj: The object in which the joint is located.
        :param joint_id: The id of the joint for which the force torque sensor should be disabled.
        """
        raise NotImplementedError

    def get_joint_reaction_force_torque(self, obj: Object, joint_id: int) -> List[float]:
        """
        Get the joint reaction forces and torques of the specified joint.

        :param obj: The object in which the joint is located.
        :param joint_id: The id of the joint for which the force torque should be returned.
        :return: The joint reaction forces and torques of the specified joint.
        """
        raise NotImplementedError

    def get_applied_joint_motor_torque(self, obj: Object, joint_id: int) -> float:
        """
        Get the applied torque by a joint motor.

        :param obj: The object in which the joint is located.
        :param joint_id: The id of the joint for which the applied motor torque should be returned.
        :return: The applied torque by a joint motor.
        """
        raise NotImplementedError

    def pause_world_sync(self) -> None:
        """
        Pause the world synchronization.
        """
        self.world_sync.sync_lock.acquire()

    def resume_world_sync(self) -> None:
        """
        Resume the world synchronization.
        """
        if self.world_sync.sync_lock.locked():
            self.world_sync.sync_lock.release()

    def add_vis_axis(self, pose: Pose) -> int:
        """
        Add a visual axis to the world.

        :param pose: The pose of the visual axis.
        :return: The id of the added visual axis.
        """
        return self._simulator_object_creator(self._add_vis_axis, pose)

    def _add_vis_axis(self, pose: Pose) -> None:
        """
        See :py:meth:`~pycram.world.World.add_vis_axis`
        """
        logwarn(f"Visual axis is not supported in {self.__class__.__name__}")

    def remove_vis_axis(self) -> None:
        """
        Remove the visual axis from the world.
        """
        self._simulator_object_remover(self._remove_vis_axis)

    def _remove_vis_axis(self) -> None:
        """
        See :py:meth:`~pycram.world.World.remove_vis_axis`
        """
        logwarn(f"Visual axis is not supported in {self.__class__.__name__}")

    def _simulator_object_creator(self, creator_func: Callable, *args, **kwargs) -> int:
        """
        Create an object in the physics simulator and returns the created object id.

        :param creator_func: The function that creates the object in the physics simulator.
        :param args: The arguments for the creator function.
        :param kwargs: The keyword arguments for the creator function.
        :return: The created object id.
        """
        obj_id = creator_func(*args, **kwargs)
        self.update_simulator_state_id_in_original_state()
        return obj_id

    def _simulator_object_remover(self, remover_func: Callable, *args, **kwargs) -> None:
        """
        Remove an object from the physics simulator.

        :param remover_func: The function that removes the object from the physics simulator.
        :param args: The arguments for the remover function.
        :param kwargs: The keyword arguments for the remover function.
        """
        remover_func(*args, **kwargs)
        self.update_simulator_state_id_in_original_state()

    def update_original_state(self) -> int:
        """
        Update the original state of the world.
        :return: The id of the updated original state.
        """
        return self.save_state(self.original_state_id, use_same_id=True)

    def update_simulator_state_id_in_original_state(self, use_same_id: bool = False) -> None:
        """
        Update the simulator state id in the original state if use_physics_simulator_state is True in the configuration.

        :param use_same_id: If the same id should be used for the state.
        """
        if self.conf.use_physics_simulator_state:
            self.original_state.simulator_state_id = self.save_physics_simulator_state(use_same_id=use_same_id)

    @property
    def original_state(self) -> WorldState:
        """
        The saved original state of the world.
        """
        return self.saved_states[self.original_state_id]

    def __del__(self):
        self.exit()


class UseProspectionWorld:
    """
    An environment for using the prospection world, while in this environment the :py:attr:`~World.current_world`
    variable will point to the prospection world.

    Example:
        with UseProspectionWorld():
            NavigateAction.Action([[1, 0, 0], [0, 0, 0, 1]]).perform()
    """

    def __init__(self):
        self.prev_world: Optional[World] = None
        # The previous world is saved to restore it after the with block is exited.

    def __enter__(self):
        """
        This method is called when entering the with block, it will set the current world to the prospection world
        """
        # Please do not edit this function, it works as it is now!
        if not World.current_world.is_prospection_world:
            self.prev_world = World.current_world
            World.current_world = World.current_world.prospection_world
            # This is also a join statement since it is called from the main thread.
            World.current_world.world_sync.sync_worlds()

    def __exit__(self, *args):
        """
        This method is called when exiting the with block, it will restore the previous world to be the current world.
        """
        if self.prev_world is not None:
            World.current_world = self.prev_world


class WorldSync(threading.Thread):
    """
    Synchronizes the state between the World and its prospection world.
    Meaning the cartesian and joint position of everything in the prospection world will be
    synchronized with the main World.
    The class provides the possibility to pause the synchronization, this can be used
    if reasoning should be done in the prospection world.
    """

    WAIT_TIME_AS_N_SIMULATION_STEPS = 20
    """
    The time in simulation steps to wait between each iteration of the syncing loop.
    """

    def __init__(self, world: World, prospection_world: World):
        threading.Thread.__init__(self)
        self.world: World = world
        self.prospection_world: World = prospection_world
        self.prospection_world.world_sync = self

        self.terminate: bool = False
        self.pause_sync: bool = False
        # Maps world to prospection world objects
        self.object_to_prospection_object_map: Dict[Object, Object] = {}
        self.prospection_object_to_object_map: Dict[Object, Object] = {}
        self.equal_states = False
        self.sync_lock: threading.Lock = threading.Lock()

    def run(self):
        """
        Main method of the synchronization, this thread runs in a loop until the
        terminate flag is set.
        While this loop runs it continuously checks the cartesian and joint position of
        every object in the World and updates the corresponding object in the
        prospection world.
        """
        while not self.terminate:
            self.sync_lock.acquire()
            time.sleep(WorldSync.WAIT_TIME_AS_N_SIMULATION_STEPS * self.world.simulation_time_step)
            self.sync_lock.release()

    def get_world_object(self, prospection_object: Object) -> Object:
        """
        Get the corresponding object from the main World for a given object in the prospection world.

        :param prospection_object: The object for which the corresponding object in the main World should be found.
        :return: The object in the main World.
        """
        try:
            return self.prospection_object_to_object_map[prospection_object]
        except KeyError:
            if prospection_object in self.world.objects:
                return prospection_object
            raise WorldObjectNotFound(prospection_object)

    def get_prospection_object(self, obj: Object) -> Object:
        """
        Get the corresponding object from the prospection world for a given object in the main world.

        :param obj: The object for which the corresponding object in the prospection World should be found.
        :return: The corresponding object in the prospection world.
        """
        try:
            return self.object_to_prospection_object_map[obj]
        except KeyError:
            if obj in self.prospection_world.objects:
                return obj
            raise ProspectionObjectNotFound(obj)

    def sync_worlds(self):
        """
        Syncs the prospection world with the main world by adding and removing objects and synchronizing their states.
        """
        self.remove_objects_not_in_world()
        self.add_objects_not_in_prospection_world()
        self.prospection_object_to_object_map = {prospection_obj: obj for obj, prospection_obj in
                                                 self.object_to_prospection_object_map.items()}
        self.sync_objects_states()

    def remove_objects_not_in_world(self):
        """
        Removes all objects that are not in the main world from the prospection world.
        """
        obj_map_copy = copy(self.object_to_prospection_object_map)
        [self.remove_object(obj) for obj in obj_map_copy.keys() if obj not in self.world.objects]

    def add_objects_not_in_prospection_world(self):
        """
        Adds all objects that are in the main world but not in the prospection world to the prospection world.
        """
        obj_map_copy = copy(self.object_to_prospection_object_map)
        [self.add_object(obj) for obj in self.world.objects if obj not in obj_map_copy.keys()]

    def add_object(self, obj: Object) -> None:
        """
        Adds an object to the prospection world.

        :param obj: The object to be added.
        """
        self.object_to_prospection_object_map[obj] = obj.copy_to_prospection()

    def remove_object(self, obj: Object) -> None:
        """
        Removes an object from the prospection world.

        :param obj: The object to be removed.
        """
        prospection_obj = self.object_to_prospection_object_map[obj]
        prospection_obj.remove()
        del self.object_to_prospection_object_map[obj]

    def sync_objects_states(self) -> None:
        """
        Synchronizes the state of all objects in the World with the prospection world.
        """
        # Set the pose of the prospection objects to the pose of the world objects
        obj_pose_dict = {prospection_obj: obj.pose
                         for obj, prospection_obj in self.object_to_prospection_object_map.items()}
        self.world.prospection_world.reset_multiple_objects_base_poses(obj_pose_dict)
        for obj, prospection_obj in self.object_to_prospection_object_map.items():
            prospection_obj.set_attachments(obj.attachments)
            prospection_obj.joint_states = obj.joint_states

    def check_for_equal(self) -> bool:
        """
        Checks if both Worlds have the same state, meaning all objects are in the same position.
        This is currently not used, but might be used in the future if synchronization issues worsen.

        :return: True if both Worlds have the same state, False otherwise.
        """
        eql = True
        prospection_names = self.prospection_world.get_object_names()
        eql = eql and [name in prospection_names for name in self.world.get_object_names()]
        eql = eql and len(prospection_names) == len(self.world.get_object_names())
        if not eql:
            return False
        for obj, prospection_obj in self.object_to_prospection_object_map.items():
            eql = eql and obj.get_pose().dist(prospection_obj.get_pose()) < 0.001
        self.equal_states = eql
        return eql<|MERGE_RESOLUTION|>--- conflicted
+++ resolved
@@ -12,15 +12,10 @@
 from trimesh.parent import Geometry3D
 from typing_extensions import List, Optional, Dict, Tuple, Callable, TYPE_CHECKING, Union, Type
 
-<<<<<<< HEAD
 
 from pycrap.ontologies import PhysicalObject
 from pycrap.ontology_wrapper import OntologyWrapper
 
-=======
-import pycrap
-from pycrap import PhysicalObject, Floor, Apartment, Robot
->>>>>>> a67b6598
 from ..cache_manager import CacheManager
 from ..config.world_conf import WorldConfig
 from ..datastructures.dataclasses import (Color, AxisAlignedBoundingBox, CollisionCallbacks,
