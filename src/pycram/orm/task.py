--- conflicted
+++ resolved
@@ -14,26 +14,15 @@
 
     id: Mapped[int] = mapped_column(autoincrement=True, primary_key=True, init=False)
 
-<<<<<<< HEAD
-    code_id: Mapped[int] = mapped_column(ForeignKey("Code.id"), init=False)
-    code: Mapped["Code"] = relationship(init=False)
+    action_id: Mapped[Optional[int]] = mapped_column(ForeignKey(f'{Designator.__tablename__}.id'), init=False)
+    action: Mapped[Optional[Designator]] = relationship(init=False)
+
     start_time: Mapped[datetime.datetime]
     end_time: Mapped[Optional[datetime.datetime]]
+
     status: Mapped[TaskStatus]
     reason: Mapped[Optional[str]]
+
     parent_id: Mapped[Optional[int]] = mapped_column(ForeignKey("TaskTreeNode.id"), init=False)
     parent: Mapped[Optional["TaskTreeNode"]] = relationship(init=False, remote_side=[id])
-=======
-    action_id: Mapped[Optional[int]] = mapped_column(ForeignKey(f'{Designator.__tablename__}.id'), default=None)
-    action: Mapped[Optional[Designator]] = relationship(init=False)
 
-    start_time: Mapped[datetime.datetime] = mapped_column(default=None)
-    end_time: Mapped[Optional[datetime.datetime]] = mapped_column(default=None)
-
-    status: Mapped[TaskStatus] = mapped_column(default=None)
-    reason: Mapped[Optional[str]] = mapped_column(default=None)
-
-    parent_id: Mapped[Optional[int]] = mapped_column(ForeignKey("TaskTreeNode.id"), default=None)
-    parent: Mapped["TaskTreeNode"] = relationship(foreign_keys=[parent_id], init=False, remote_side=[id])
->>>>>>> 6540f84a
-
