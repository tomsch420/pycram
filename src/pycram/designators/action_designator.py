# used for delayed evaluation of typing until python 3.11 becomes mainstream
from __future__ import annotations

import abc
import inspect
import itertools

import numpy as np
from sqlalchemy.orm import Session
from tf import transformations
from typing_extensions import Any, List, Union, Callable, Optional, Type

import rospy

from .location_designator import CostmapLocation
from .motion_designator import MoveJointsMotion, MoveGripperMotion, MoveArmJointsMotion, MoveTCPMotion, MoveMotion, \
    LookingMotion, DetectingMotion, OpeningMotion, ClosingMotion
from .object_designator import ObjectDesignatorDescription, BelieveObject, ObjectPart
from ..datastructures.aspects import GraspableAspect, ReachableAspect
from ..local_transformer import LocalTransformer
from ..plan_failures import ObjectUnfetchable, ReachabilityFailure
# from ..robot_descriptions import robot_description
from ..robot_description import RobotDescription
from ..tasktree import with_tree

from owlready2 import Thing

from ..datastructures.enums import Arms, Grasp, GripperState
from ..designator import ActionDesignatorDescription
from ..datastructures.pose import Pose
from ..datastructures.world import World
from ..ontology.ontology import OntologyConceptHolder

from ..orm.action_designator import (ParkArmsAction as ORMParkArmsAction, NavigateAction as ORMNavigateAction,
                                     PickUpAction as ORMPickUpAction, PlaceAction as ORMPlaceAction,
                                     MoveTorsoAction as ORMMoveTorsoAction, SetGripperAction as ORMSetGripperAction,
                                     LookAtAction as ORMLookAtAction, DetectAction as ORMDetectAction,
                                     TransportAction as ORMTransportAction, OpenAction as ORMOpenAction,
                                     CloseAction as ORMCloseAction, GraspingAction as ORMGraspingAction, Action,
                                     FaceAtAction as ORMFaceAtAction)
from ..orm.base import Pose as ORMPose
from ..orm.object_designator import Object as ORMObject
from ..orm.action_designator import Action as ORMAction
from dataclasses import dataclass, field


class MoveTorsoAction(ActionDesignatorDescription):
    """
    Action Designator for Moving the torso of the robot up and down
    """

    def __init__(self, positions: List[float], resolver=None,
                 ontology_concept_holders: Optional[List[OntologyConceptHolder]] = None):
        """
        Create a designator description to move the torso of the robot up and down.

        :param positions: List of possible positions of the robots torso, possible position is a float of height in metres
        :param resolver: An optional specialized_designators that returns a performable designator for a designator description.
        :param ontology_concept_holders: A list of ontology concepts that the action is categorized as or associated with
        """
        super().__init__(resolver, ontology_concept_holders)
        self.positions: List[float] = positions

        if self.soma:
            self.init_ontology_concepts({"move_torso": self.soma.MoveTorso})

    def ground(self) -> MoveTorsoActionPerformable:
        """
        Creates a performable action designator with the first element from the list of possible torso heights.

        :return: A performable action designator
        """
        return MoveTorsoActionPerformable(self.positions[0])

    def __iter__(self):
        """
        Iterates over all possible values for this designator and returns a performable action designator with the value.

        :return: A performable action designator
        """
        for position in self.positions:
            yield MoveTorsoActionPerformable(position)


class SetGripperAction(ActionDesignatorDescription):
    """
    Set the gripper state of the robot
    """

    def __init__(self, grippers: List[Arms], motions: List[GripperState], resolver=None,
                 ontology_concept_holders: Optional[List[Thing]] = None):
        """
        Sets the gripper state, the desired state is given with the motion. Motion can either be 'open' or 'close'.

        :param grippers: A list of possible grippers
        :param motions: A list of possible motions
        :param resolver: An alternative specialized_designators that returns a performable designator for a designator description
        :param ontology_concept_holders: A list of ontology concepts that the action is categorized as or associated with
        """
        super().__init__(resolver, ontology_concept_holders)
        self.grippers: List[GripperState] = grippers
        self.motions: List[Arms] = motions

        if self.soma:
            self.init_ontology_concepts({"setting_gripper": self.soma.SettingGripper})

    def ground(self) -> SetGripperActionPerformable:
        """
        Default specialized_designators that returns a performable designator with the first element in the grippers and motions list.

        :return: A performable designator
        """
        return SetGripperActionPerformable(self.grippers[0], self.motions[0])

    def __iter__(self):
        """
        Iterates over all possible combinations of grippers and motions

        :return: A performable designator with a combination of gripper and motion
        """
        for parameter_combination in itertools.product(self.grippers, self.motions):
            yield SetGripperActionPerformable(*parameter_combination)


class ReleaseAction(ActionDesignatorDescription):
    """
    Releases an Object from the robot.

    Note: This action can not be used yet.
    """

    def __init__(self, grippers: List[Arms], object_designator_description: ObjectDesignatorDescription,
                 resolver=None, ontology_concept_holders: Optional[List[Thing]] = None):
        super().__init__(resolver, ontology_concept_holders)
        self.grippers: List[Arms] = grippers
        self.object_designator_description = object_designator_description

        if self.soma:
            self.init_ontology_concepts({"releasing": self.soma.Releasing})

    def ground(self) -> ReleaseActionPerformable:
        return ReleaseActionPerformable(self.grippers[0], self.object_designator_description.ground())


class GripAction(ActionDesignatorDescription):
    """
    Grip an object with the robot.

    :ivar grippers: The grippers to consider
    :ivar object_designator_description: The description of objects to consider
    :ivar efforts: The efforts to consider

    Note: This action can not be used yet.
    """

    def __init__(self, grippers: List[Arms], object_designator_description: ObjectDesignatorDescription,
                 efforts: List[float], resolver=None, ontology_concept_holders: Optional[List[Thing]] = None):
        super().__init__(resolver, ontology_concept_holders)
        self.grippers: List[Arms] = grippers
        self.object_designator_description: ObjectDesignatorDescription = object_designator_description
        self.efforts: List[float] = efforts

        if self.soma:
            self.init_ontology_concepts({"holding": self.soma.Holding})

    def ground(self) -> GripActionPerformable:
        return GripActionPerformable(self.grippers[0], self.object_designator_description.ground(), self.efforts[0])


class ParkArmsAction(ActionDesignatorDescription):
    """
    Park the arms of the robot.
    """

    def __init__(self, arms: List[Arms], resolver=None,
                 ontology_concept_holders: Optional[List[Thing]] = None):
        """
        Moves the arms in the pre-defined parking position. Arms are taken from pycram.enum.Arms

        :param arms: A list of possible arms, that could be used
        :param resolver: An optional specialized_designators that returns a performable designator from the designator description
        :param ontology_concept_holders: A list of ontology concepts that the action is categorized as or associated with
        """
        super().__init__(resolver, ontology_concept_holders)
        self.arms: List[Arms] = arms

        if self.soma:
            self.init_ontology_concepts({"parking_arms": self.soma.ParkingArms})

    def ground(self) -> ParkArmsActionPerformable:
        """
        Default specialized_designators that returns a performable designator with the first element of the list of possible arms

        :return: A performable designator
        """
        return ParkArmsActionPerformable(self.arms[0])


class PickUpAction(ActionDesignatorDescription):
    """
    Designator to let the robot pick up an object.
    """

    def __init__(self,
                 object_designator_description: Union[ObjectDesignatorDescription, ObjectDesignatorDescription.Object],
                 arms: List[Arms], grasps: List[Grasp], resolver=None,
                 ontology_concept_holders: Optional[List[Thing]] = None):
        """
        Lets the robot pick up an object. The description needs an object designator describing the object that should be
        picked up, an arm that should be used as well as the grasp from which side the object should be picked up.

        :param object_designator_description: List of possible object designator
        :param arms: List of possible arms that could be used
        :param grasps: List of possible grasps for the object
        :param resolver: An optional specialized_designators that returns a performable designator with elements from the lists of possible paramter
        :param ontology_concept_holders: A list of ontology concepts that the action is categorized as or associated with
        """
        super().__init__(resolver, ontology_concept_holders)
        self.object_designator_description: Union[
            ObjectDesignatorDescription, ObjectDesignatorDescription.Object] = object_designator_description
<<<<<<< HEAD
        self.arms: List[str] = arms
        self.grasps: List[str] = grasps
        self.knowledge_conditions = [GraspableAspect(self.object_designator_description) & ReachableAspect(self.object_designator_description)]
=======
        self.arms: List[Arms] = arms
        self.grasps: List[Grasp] = grasps
>>>>>>> 8027e68e

        if self.soma:
            self.init_ontology_concepts({"picking_up": self.soma.PickingUp})

    def ground(self) -> PickUpActionPerformable:
        """
        Default specialized_designators, returns a performable designator with the first entries from the lists of possible parameter.

        :return: A performable designator
        """
        if isinstance(self.object_designator_description, ObjectDesignatorDescription.Object):
            obj_desig = self.object_designator_description
        else:
            obj_desig = self.object_designator_description.resolve()

        return PickUpActionPerformable(obj_desig, self.arms[0], self.grasps[0])


class PlaceAction(ActionDesignatorDescription):
    """
    Places an Object at a position using an arm.
    """

    def __init__(self,
                 object_designator_description: Union[ObjectDesignatorDescription, ObjectDesignatorDescription.Object],
                 target_locations: List[Pose],
                 arms: List[Arms], resolver=None, ontology_concept_holders: Optional[List[Thing]] = None):
        """
        Create an Action Description to place an object

        :param object_designator_description: Description of object to place.
        :param target_locations: List of possible positions/orientations to place the object
        :param arms: List of possible arms to use
        :param resolver: Grounding method to resolve this designator
        :param ontology_concept_holders: A list of ontology concepts that the action is categorized as or associated with
        """
        super().__init__(resolver, ontology_concept_holders)
        self.object_designator_description: Union[
            ObjectDesignatorDescription, ObjectDesignatorDescription.Object] = object_designator_description
        self.target_locations: List[Pose] = target_locations
        self.arms: List[Arms] = arms

        if self.soma:
            self.init_ontology_concepts({"placing": self.soma.Placing})

    def ground(self) -> PlaceActionPerformable:
        """
        Default specialized_designators that returns a performable designator with the first entries from the list of possible entries.

        :return: A performable designator
        """
        obj_desig = self.object_designator_description if isinstance(self.object_designator_description,
                                                                     ObjectDesignatorDescription.Object) else self.object_designator_description.resolve()

        return PlaceActionPerformable(obj_desig, self.arms[0], self.target_locations[0])


class NavigateAction(ActionDesignatorDescription):
    """
    Navigates the Robot to a position.
    """

    def __init__(self, target_locations: List[Pose], resolver=None,
                 ontology_concept_holders: Optional[List[Thing]] = None):
        """
        Navigates the robot to a location.

        :param target_locations: A list of possible target locations for the navigation.
        :param resolver: An alternative specialized_designators that creates a performable designator from the list of possible parameter
        :param ontology_concept_holders: A list of ontology concepts that the action is categorized as or associated with
        """
        super().__init__(resolver, ontology_concept_holders)
        self.target_locations: List[Pose] = target_locations

        if self.soma:
            self.init_ontology_concepts({"navigating": self.soma.Navigating})

    def ground(self) -> NavigateActionPerformable:
        """
        Default specialized_designators that returns a performable designator with the first entry of possible target locations.

        :return: A performable designator
        """
        return NavigateActionPerformable(self.target_locations[0])


class TransportAction(ActionDesignatorDescription):
    """
    Transports an object to a position using an arm
    """

    def __init__(self,
                 object_designator_description: Union[ObjectDesignatorDescription, ObjectDesignatorDescription.Object],
                 arms: List[Arms],
                 target_locations: List[Pose], resolver=None,
                 ontology_concept_holders: Optional[List[Thing]] = None):
        """
        Designator representing a pick and place plan.

        :param object_designator_description: Object designator description or a specified Object designator that should be transported
        :param arms: A List of possible arms that could be used for transporting
        :param target_locations: A list of possible target locations for the object to be placed
        :param resolver: An alternative specialized_designators that returns a performable designator for the list of possible parameter
        :param ontology_concept_holders: A list of ontology concepts that the action is categorized as or associated with
        """
        super().__init__(resolver, ontology_concept_holders)
        self.object_designator_description: Union[
            ObjectDesignatorDescription, ObjectDesignatorDescription.Object] = object_designator_description
        self.arms: List[Arms] = arms
        self.target_locations: List[Pose] = target_locations

        if self.soma:
            self.init_ontology_concepts({"transporting": self.soma.Transporting})

    def ground(self) -> TransportActionPerformable:
        """
        Default specialized_designators that returns a performable designator with the first entries from the lists of possible parameter.

        :return: A performable designator
        """
        obj_desig = self.object_designator_description \
            if isinstance(self.object_designator_description, ObjectDesignatorDescription.Object) \
            else self.object_designator_description.resolve()

        return TransportActionPerformable(obj_desig, self.arms[0], self.target_locations[0])


class LookAtAction(ActionDesignatorDescription):
    """
    Lets the robot look at a position.
    """

    def __init__(self, targets: List[Pose], resolver=None,
                 ontology_concept_holders: Optional[List[Thing]] = None):
        """
        Moves the head of the robot such that it points towards the given target location.

        :param targets: A list of possible locations to look at
        :param resolver: An alternative specialized_designators that returns a performable designator for a list of possible target locations
        :param ontology_concept_holders: A list of ontology concepts that the action is categorized as or associated with
        """
        super().__init__(resolver, ontology_concept_holders)
        self.targets: List[Pose] = targets

        if self.soma:
            self.init_ontology_concepts({"looking_at": self.soma.LookingAt})

    def ground(self) -> LookAtActionPerformable:
        """
        Default specialized_designators that returns a performable designator with the first entry in the list of possible targets

        :return: A performable designator
        """
        return LookAtActionPerformable(self.targets[0])


class DetectAction(ActionDesignatorDescription):
    """
    Detects an object that fits the object description and returns an object designator describing the object.
    """

    def __init__(self, object_designator_description: ObjectDesignatorDescription, resolver=None,
                 ontology_concept_holders: Optional[List[Thing]] = None):
        """
        Tries to detect an object in the field of view (FOV) of the robot.

        :param object_designator_description: Object designator describing the object
        :param resolver: An alternative specialized_designators
        :param ontology_concept_holders: A list of ontology concepts that the action is categorized as or associated with
        """
        super().__init__(resolver, ontology_concept_holders)
        self.object_designator_description: ObjectDesignatorDescription = object_designator_description

        if self.soma:
            self.init_ontology_concepts({"looking_for": self.soma.LookingFor,
                                         "checking_object_presence": self.soma.CheckingObjectPresence})

    def ground(self) -> DetectActionPerformable:
        """
        Default specialized_designators that returns a performable designator with the resolved object description.

        :return: A performable designator
        """
        return DetectActionPerformable(self.object_designator_description.resolve())


class OpenAction(ActionDesignatorDescription):
    """
    Opens a container like object

    Can currently not be used
    """

    def __init__(self, object_designator_description: ObjectPart, arms: List[Arms], resolver=None,
                 ontology_concept_holders: Optional[List[Thing]] = None):
        """
        Moves the arm of the robot to open a container.

        :param object_designator_description: Object designator describing the handle that should be used to open
        :param arms: A list of possible arms that should be used
        :param resolver: A alternative specialized_designators that returns a performable designator for the lists of possible parameter.
        :param ontology_concept_holders: A list of ontology concepts that the action is categorized as or associated with
        """
        super().__init__(resolver, ontology_concept_holders)
        self.object_designator_description: ObjectPart = object_designator_description
        self.arms: List[Arms] = arms

        if self.soma:
            self.init_ontology_concepts({"opening": self.soma.Opening})

    def ground(self) -> OpenActionPerformable:
        """
        Default specialized_designators that returns a performable designator with the resolved object description and the first entries
        from the lists of possible parameter.

        :return: A performable designator
        """
        return OpenActionPerformable(self.object_designator_description.resolve(), self.arms[0])


class CloseAction(ActionDesignatorDescription):
    """
    Closes a container like object.

    Can currently not be used
    """

    def __init__(self, object_designator_description: ObjectPart, arms: List[Arms],
                 resolver=None, ontology_concept_holders: Optional[List[Thing]] = None):
        """
        Attempts to close an open container

        :param object_designator_description: Object designator description of the handle that should be used
        :param arms: A list of possible arms to use
        :param resolver: An alternative specialized_designators that returns a performable designator for the list of possible parameter
        :param ontology_concept_holders: A list of ontology concepts that the action is categorized as or associated with
        """
        super().__init__(resolver, ontology_concept_holders)
        self.object_designator_description: ObjectPart = object_designator_description
        self.arms: List[Arms] = arms

        if self.soma:
            self.init_ontology_concepts({"closing": self.soma.Closing})

    def ground(self) -> CloseActionPerformable:
        """
        Default specialized_designators that returns a performable designator with the resolved object designator and the first entry from
        the list of possible arms.

        :return: A performable designator
        """
        return CloseActionPerformable(self.object_designator_description.resolve(), self.arms[0])


class GraspingAction(ActionDesignatorDescription):
    """
    Grasps an object described by the given Object Designator description
    """

    def __init__(self, arms: List[Arms], object_description: Union[ObjectDesignatorDescription, ObjectPart],
                 resolver: Callable = None, ontology_concept_holders: Optional[List[Thing]] = None):
        """
        Will try to grasp the object described by the given description. Grasping is done by moving into a pre grasp
        position 10 cm before the object, opening the gripper, moving to the object and then closing the gripper.

        :param arms: List of Arms that should be used for grasping
        :param object_description: Description of the object that should be grasped
        :param resolver: An alternative specialized_designators to get a specified designator from the designator description
        :param ontology_concept_holders: A list of ontology concepts that the action is categorized as or associated with
        """
        super().__init__(resolver, ontology_concept_holders)
        self.arms: List[Arms] = arms
        self.object_description: ObjectDesignatorDescription = object_description

        if self.soma:
            self.init_ontology_concepts({"grasping": self.soma.Grasping})

    def ground(self) -> GraspingActionPerformable:
        """
        Default specialized_designators that takes the first element from the list of arms and the first solution for the object
        designator description ond returns it.

        :return: A performable action designator that contains specific arguments
        """
        return GraspingActionPerformable(self.arms[0], self.object_description.resolve())


# ----------------------------------------------------------------------------
# ---------------- Performables ----------------------------------------------
# ----------------------------------------------------------------------------


@dataclass
class ActionAbstract(ActionDesignatorDescription.Action, abc.ABC):
    """Base class for performable performables."""
    orm_class: Type[ORMAction] = field(init=False, default=None)
    """
    The ORM class that is used to insert this action into the database. Must be overwritten by every action in order to
    be able to insert the action into the database.
    """

    @abc.abstractmethod
    def perform(self) -> None:
        """
        Perform the action.

        Will be overwritten by each action.
        """
        pass

    def to_sql(self) -> Action:
        """
        Convert this action to its ORM equivalent.

        Needs to be overwritten by an action if it didn't overwrite the orm_class attribute with its ORM equivalent.

        :return: An instance of the ORM equivalent of the action with the parameters set
        """
        # get all class parameters (ignore inherited ones)
        class_variables = {key: value for key, value in vars(self).items()
                           if key in inspect.getfullargspec(self.__init__).args}

        # get all orm class parameters (ignore inherited ones)
        orm_class_variables = inspect.getfullargspec(self.orm_class.__init__).args

        # list of parameters that will be passed to the ORM class. If the name does not match the orm_class equivalent
        # or if it is a type that needs to be inserted into the session manually, it will not be added to the list
        parameters = [value for key, value in class_variables.items() if key in orm_class_variables
                      and not isinstance(value, (ObjectDesignatorDescription.Object, Pose))]

        return self.orm_class(*parameters)

    def insert(self, session: Session, **kwargs) -> Action:
        """
        Insert this action into the database.

        Needs to be overwritten by an action if the action has attributes that do not exist in the orm class
        equivalent. In that case, the attributes need to be inserted into the session manually.

        :param session: Session with a database that is used to add and commit the objects
        :param kwargs: Possible extra keyword arguments
        :return: The completely instanced ORM action that was inserted into the database
        """

        action = super().insert(session)

        # get all class parameters (ignore inherited ones)
        class_variables = {key: value for key, value in vars(self).items()
                           if key in inspect.getfullargspec(self.__init__).args}

        # get all orm class parameters (ignore inherited ones)
        orm_class_variables = inspect.getfullargspec(self.orm_class.__init__).args

        # loop through all class parameters and insert them into the session unless they are already added by the ORM
        for key, value in class_variables.items():
            if key not in orm_class_variables:
                variable = value.insert(session)
                if isinstance(variable, ORMObject):
                    action.object = variable
                elif isinstance(variable, ORMPose):
                    action.pose = variable
        session.add(action)

        return action


@dataclass
class MoveTorsoActionPerformable(ActionAbstract):
    """
    Move the torso of the robot up and down.
    """

    position: float
    """
    Target position of the torso joint
    """
    orm_class: Type[ActionAbstract] = field(init=False, default=ORMMoveTorsoAction)

    @with_tree
    def perform(self) -> None:
        MoveJointsMotion([RobotDescription.current_robot_description.torso_joint], [self.position]).perform()


@dataclass
class SetGripperActionPerformable(ActionAbstract):
    """
    Set the gripper state of the robot.
    """

    gripper: Arms
    """
    The gripper that should be set 
    """
    motion: GripperState
    """
    The motion that should be set on the gripper
    """
    orm_class: Type[ActionAbstract] = field(init=False, default=ORMSetGripperAction)

    @with_tree
    def perform(self) -> None:
        MoveGripperMotion(gripper=self.gripper, motion=self.motion).perform()


@dataclass
class ReleaseActionPerformable(ActionAbstract):
    """
    Releases an Object from the robot.

    Note: This action can not ve used yet.
    """

    gripper: Arms

    object_designator: ObjectDesignatorDescription.Object

    def perform(self) -> None:
        raise NotImplementedError


@dataclass
class GripActionPerformable(ActionAbstract):
    """
    Grip an object with the robot.

    Note: This action can not be used yet.
    """

    gripper: Arms
    object_designator: ObjectDesignatorDescription.Object
    effort: float

    @with_tree
    def perform(self) -> None:
        raise NotImplementedError()


@dataclass
class ParkArmsActionPerformable(ActionAbstract):
    """
    Park the arms of the robot.
    """

    arm: Arms
    """
    Entry from the enum for which arm should be parked
    """
    orm_class: Type[ActionAbstract] = field(init=False, default=ORMParkArmsAction)

    @with_tree
    def perform(self) -> None:
        # create the keyword arguments
        kwargs = dict()
        left_poses = None
        right_poses = None

        # add park left arm if wanted
        if self.arm in [Arms.LEFT, Arms.BOTH]:
            kwargs["left_arm_config"] = "park"
            left_poses = RobotDescription.current_robot_description.get_arm_chain(Arms.LEFT).get_static_joint_states(kwargs["left_arm_config"])

        # add park right arm if wanted
        if self.arm in [Arms.RIGHT, Arms.BOTH]:
            kwargs["right_arm_config"] = "park"
            right_poses = RobotDescription.current_robot_description.get_arm_chain(Arms.RIGHT).get_static_joint_states(kwargs["right_arm_config"])

        MoveArmJointsMotion(left_poses, right_poses).perform()


@dataclass
class PickUpActionPerformable(ActionAbstract):
    """
    Let the robot pick up an object.
    """

    object_designator: ObjectDesignatorDescription.Object
    """
    Object designator describing the object that should be picked up
    """

    arm: Arms
    """
    The arm that should be used for pick up
    """

    grasp: Grasp
    """
    The grasp that should be used. For example, 'left' or 'right'
    """

    object_at_execution: Optional[ObjectDesignatorDescription.Object] = field(init=False)
    """
    The object at the time this Action got created. It is used to be a static, information holding entity. It is
    not updated when the BulletWorld object is changed.
    """
    orm_class: Type[ActionAbstract] = field(init=False, default=ORMPickUpAction)

    @with_tree
    def perform(self) -> None:
        # Store the object's data copy at execution
        self.object_at_execution = self.object_designator.frozen_copy()
        robot = World.robot
        # Retrieve object and robot from designators
        object = self.object_designator.world_object
        # Get grasp orientation and target pose
        grasp = RobotDescription.current_robot_description.grasps[self.grasp]
        # oTm = Object Pose in Frame map
        oTm = object.get_pose()
        # Transform the object pose to the object frame, basically the origin of the object frame
        mTo = object.local_transformer.transform_to_object_frame(oTm, object)
        # Adjust the pose according to the special knowledge of the object designator
        adjusted_pose = self.object_designator.special_knowledge_adjustment_pose(self.grasp, mTo)
        # Transform the adjusted pose to the map frame
        adjusted_oTm = object.local_transformer.transform_pose(adjusted_pose, "map")
        # multiplying the orientation therefore "rotating" it, to get the correct orientation of the gripper

        adjusted_oTm.multiply_quaternions(grasp)

        # prepose depending on the gripper (its annoying we have to put pr2_1 here tbh
        # gripper_frame = "pr2_1/l_gripper_tool_frame" if self.arm == "left" else "pr2_1/r_gripper_tool_frame"
        gripper_frame = robot.get_link_tf_frame(RobotDescription.current_robot_description.get_arm_chain(self.arm).get_tool_frame())
        # First rotate the gripper, so the further calculations makes sense
        tmp_for_rotate_pose = object.local_transformer.transform_pose(adjusted_oTm, gripper_frame)
        tmp_for_rotate_pose.pose.position.x = 0
        tmp_for_rotate_pose.pose.position.y = 0
        tmp_for_rotate_pose.pose.position.z = -0.1
        gripper_rotate_pose = object.local_transformer.transform_pose(tmp_for_rotate_pose, "map")

        # Perform Gripper Rotate
        # BulletWorld.current_bullet_world.add_vis_axis(gripper_rotate_pose)
        # MoveTCPMotion(gripper_rotate_pose, self.arm).resolve().perform()

        oTg = object.local_transformer.transform_pose(adjusted_oTm, gripper_frame)
        oTg.pose.position.x -= 0.1  # in x since this is how the gripper is oriented
        prepose = object.local_transformer.transform_pose(oTg, "map")

        # Perform the motion with the prepose and open gripper
        World.current_world.add_vis_axis(prepose)
        MoveTCPMotion(prepose, self.arm, allow_gripper_collision=True).perform()
        MoveGripperMotion(motion=GripperState.OPEN, gripper=self.arm).perform()

        # Perform the motion with the adjusted pose -> actual grasp and close gripper
        World.current_world.add_vis_axis(adjusted_oTm)
        MoveTCPMotion(adjusted_oTm, self.arm, allow_gripper_collision=True).perform()
        adjusted_oTm.pose.position.z += 0.03
        MoveGripperMotion(motion=GripperState.CLOSE, gripper=self.arm).perform()
        tool_frame = RobotDescription.current_robot_description.get_arm_chain(self.arm).get_tool_frame()
        robot.attach(object, tool_frame)

        # Lift object
        World.current_world.add_vis_axis(adjusted_oTm)
        MoveTCPMotion(adjusted_oTm, self.arm, allow_gripper_collision=True).perform()

        # Remove the vis axis from the world
        World.current_world.remove_vis_axis()


@dataclass
class PlaceActionPerformable(ActionAbstract):
    """
    Places an Object at a position using an arm.
    """

    object_designator: ObjectDesignatorDescription.Object
    """
    Object designator describing the object that should be place
    """
    arm: Arms
    """
    Arm that is currently holding the object
    """
    target_location: Pose
    """
    Pose in the world at which the object should be placed
    """
    orm_class: Type[ActionAbstract] = field(init=False, default=ORMPlaceAction)

    @with_tree
    def perform(self) -> None:
        object_pose = self.object_designator.world_object.get_pose()
        local_tf = LocalTransformer()

        # Transformations such that the target position is the position of the object and not the tcp
        tcp_to_object = local_tf.transform_pose(object_pose,
                                                World.robot.get_link_tf_frame(
                                                    RobotDescription.current_robot_description.get_arm_chain(self.arm).get_tool_frame()))
        target_diff = self.target_location.to_transform("target").inverse_times(
            tcp_to_object.to_transform("object")).to_pose()

        MoveTCPMotion(target_diff, self.arm).perform()
        MoveGripperMotion(GripperState.OPEN, self.arm).perform()
        World.robot.detach(self.object_designator.world_object)
        retract_pose = local_tf.transform_pose(target_diff, World.robot.get_link_tf_frame(
            RobotDescription.current_robot_description.get_arm_chain(self.arm).get_tool_frame()))
        retract_pose.position.x -= 0.07
        MoveTCPMotion(retract_pose, self.arm).perform()


@dataclass
class NavigateActionPerformable(ActionAbstract):
    """
    Navigates the Robot to a position.
    """

    target_location: Pose
    """
    Location to which the robot should be navigated
    """
    orm_class: Type[ActionAbstract] = field(init=False, default=ORMNavigateAction)

    @with_tree
    def perform(self) -> None:
        MoveMotion(self.target_location).perform()


@dataclass
class TransportActionPerformable(ActionAbstract):
    """
    Transports an object to a position using an arm
    """

    object_designator: ObjectDesignatorDescription.Object
    """
    Object designator describing the object that should be transported.
    """
    arm: Arms
    """
    Arm that should be used
    """
    target_location: Pose
    """
    Target Location to which the object should be transported
    """
    orm_class: Type[ActionAbstract] = field(init=False, default=ORMTransportAction)

    @with_tree
    def perform(self) -> None:
        robot_desig = BelieveObject(names=[RobotDescription.current_robot_description.name])
        ParkArmsActionPerformable(Arms.BOTH).perform()
        pickup_loc = CostmapLocation(target=self.object_designator, reachable_for=robot_desig.resolve(),
                                     reachable_arm=self.arm)
        # Tries to find a pick-up posotion for the robot that uses the given arm
        pickup_pose = None
        for pose in pickup_loc:
            if self.arm in pose.reachable_arms:
                pickup_pose = pose
                break
        if not pickup_pose:
            raise ObjectUnfetchable(
                f"Found no pose for the robot to grasp the object: {self.object_designator} with arm: {self.arm}")

        NavigateActionPerformable(pickup_pose.pose).perform()
        PickUpActionPerformable(self.object_designator, self.arm, Grasp.FRONT).perform()
        ParkArmsActionPerformable(Arms.BOTH).perform()
        try:
            place_loc = CostmapLocation(target=self.target_location, reachable_for=robot_desig.resolve(),
                                        reachable_arm=self.arm).resolve()
        except StopIteration:
            raise ReachabilityFailure(
                f"No location found from where the robot can reach the target location: {self.target_location}")
        NavigateActionPerformable(place_loc.pose).perform()
        PlaceActionPerformable(self.object_designator, self.arm, self.target_location).perform()
        ParkArmsActionPerformable(Arms.BOTH).perform()


@dataclass
class LookAtActionPerformable(ActionAbstract):
    """
    Lets the robot look at a position.
    """

    target: Pose
    """
    Position at which the robot should look, given as 6D pose
    """
    orm_class: Type[ActionAbstract] = field(init=False, default=ORMLookAtAction)

    @with_tree
    def perform(self) -> None:
        LookingMotion(target=self.target).perform()


@dataclass
class DetectActionPerformable(ActionAbstract):
    """
    Detects an object that fits the object description and returns an object designator describing the object.
    """

    object_designator: ObjectDesignatorDescription.Object
    """
    Object designator loosely describing the object, e.g. only type. 
    """
    orm_class: Type[ActionAbstract] = field(init=False, default=ORMDetectAction)

    @with_tree
    def perform(self) -> None:
        return DetectingMotion(object_type=self.object_designator.obj_type).perform()


@dataclass
class OpenActionPerformable(ActionAbstract):
    """
    Opens a container like object
    """

    object_designator: ObjectPart.Object
    """
    Object designator describing the object that should be opened
    """
    arm: Arms
    """
    Arm that should be used for opening the container
    """
    orm_class: Type[ActionAbstract] = field(init=False, default=ORMOpenAction)

    @with_tree
    def perform(self) -> None:
        GraspingActionPerformable(self.arm, self.object_designator).perform()
        OpeningMotion(self.object_designator, self.arm).perform()

        MoveGripperMotion(GripperState.OPEN, self.arm, allow_gripper_collision=True).perform()


@dataclass
class CloseActionPerformable(ActionAbstract):
    """
    Closes a container like object.
    """

    object_designator: ObjectPart.Object
    """
    Object designator describing the object that should be closed
    """
    arm: Arms
    """
    Arm that should be used for closing
    """
    orm_class: Type[ActionAbstract] = field(init=False, default=ORMCloseAction)

    @with_tree
    def perform(self) -> None:
        GraspingActionPerformable(self.arm, self.object_designator).perform()
        ClosingMotion(self.object_designator, self.arm).perform()

        MoveGripperMotion(GripperState.OPEN, self.arm, allow_gripper_collision=True).perform()


@dataclass
class GraspingActionPerformable(ActionAbstract):
    """
    Grasps an object described by the given Object Designator description
    """
    arm: Arms
    """
    The arm that should be used to grasp
    """
    object_desig: Union[ObjectDesignatorDescription.Object, ObjectPart.Object]
    """
    Object Designator for the object that should be grasped
    """
    orm_class: Type[ActionAbstract] = field(init=False, default=ORMGraspingAction)

    @with_tree
    def perform(self) -> None:
        if isinstance(self.object_desig, ObjectPart.Object):
            object_pose = self.object_desig.part_pose
        else:
            object_pose = self.object_desig.world_object.get_pose()
        lt = LocalTransformer()
        gripper_name = RobotDescription.current_robot_description.get_arm_chain(self.arm).get_tool_frame()

        object_pose_in_gripper = lt.transform_pose(object_pose,
                                                   World.robot.get_link_tf_frame(gripper_name))

        pre_grasp = object_pose_in_gripper.copy()
        pre_grasp.pose.position.x -= 0.1

        MoveTCPMotion(pre_grasp, self.arm).perform()
        MoveGripperMotion(GripperState.OPEN, self.arm).perform()

        MoveTCPMotion(object_pose, self.arm, allow_gripper_collision=True).perform()
        MoveGripperMotion(GripperState.CLOSE, self.arm, allow_gripper_collision=True).perform()


@dataclass
class FaceAtPerformable(ActionAbstract):
    """
    Turn the robot chassis such that is faces the ``pose`` and after that perform a look at action.
    """

    pose: Pose
    """
    The pose to face 
    """

    orm_class = ORMFaceAtAction

    @with_tree
    def perform(self) -> None:
        # get the robot position
        robot_position = World.robot.pose

        # calculate orientation for robot to face the object
        angle = np.arctan2(robot_position.position.y - self.pose.position.y,
                           robot_position.position.x - self.pose.position.x) + np.pi
        orientation = list(transformations.quaternion_from_euler(0, 0, angle, axes="sxyz"))

        # create new robot pose
        new_robot_pose = Pose(robot_position.position_as_list(), orientation)

        # turn robot
        NavigateActionPerformable(new_robot_pose).perform()

        # look at target
        LookAtActionPerformable(self.pose).perform()


@dataclass
class MoveAndPickUpPerformable(ActionAbstract):
    """
    Navigate to `standing_position`, then turn towards the object and pick it up.
    """

    standing_position: Pose
    """
    The pose to stand before trying to pick up the object
    """

    object_designator: ObjectDesignatorDescription.Object
    """
    The object to pick up
    """

    arm: Arms
    """
    The arm to use
    """

    grasp: Grasp
    """
    The grasp to use
    """

    def perform(self):
        NavigateActionPerformable(self.standing_position).perform()
        FaceAtPerformable(self.object_designator.pose).perform()
        PickUpActionPerformable(self.object_designator, self.arm, self.grasp).perform()<|MERGE_RESOLUTION|>--- conflicted
+++ resolved
@@ -218,14 +218,9 @@
         super().__init__(resolver, ontology_concept_holders)
         self.object_designator_description: Union[
             ObjectDesignatorDescription, ObjectDesignatorDescription.Object] = object_designator_description
-<<<<<<< HEAD
-        self.arms: List[str] = arms
-        self.grasps: List[str] = grasps
-        self.knowledge_conditions = [GraspableAspect(self.object_designator_description) & ReachableAspect(self.object_designator_description)]
-=======
         self.arms: List[Arms] = arms
         self.grasps: List[Grasp] = grasps
->>>>>>> 8027e68e
+        self.knowledge_conditions = [GraspableAspect(self.object_designator_description) & ReachableAspect(self.object_designator_description)]
 
         if self.soma:
             self.init_ontology_concepts({"picking_up": self.soma.PickingUp})
