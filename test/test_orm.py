import os
import unittest

import anytree
from sqlalchemy import select
import sqlalchemy.orm
import pycram.orm.action_designator
import pycram.orm.base
import pycram.orm.motion_designator
import pycram.orm.object_designator
import pycram.orm.task
import pycram.task
import pycram.task
from bullet_world_testcase import BulletWorldTestCase
from pycram.bullet_world import Object
from pycram.designators import action_designator, object_designator, motion_designator
from pycram.designators.actions.actions import ParkArmsActionPerformable, MoveTorsoActionPerformable, \
    SetGripperActionPerformable, PickUpActionPerformable, NavigateActionPerformable, TransportActionPerformable, \
    OpenActionPerformable, CloseActionPerformable, DetectActionPerformable, LookAtActionPerformable
from pycram.designators.object_designator import BelieveObject
from pycram.enums import ObjectType
from pycram.pose import Pose
from pycram.process_module import simulated_robot
from pycram.task import with_tree


class DatabaseTestCaseMixin(BulletWorldTestCase):
    engine: sqlalchemy.engine
    session: sqlalchemy.orm.Session

    @classmethod
    def setUpClass(cls):
        super().setUpClass()
        cls.engine = sqlalchemy.create_engine("sqlite+pysqlite:///:memory:", echo=False)

    def setUp(self):
        super().setUp()
        pycram.orm.base.Base.metadata.create_all(self.engine)
        self.session = sqlalchemy.orm.Session(bind=self.engine)

    def tearDown(self):
        super().tearDown()
        pycram.task.reset_tree()
        pycram.orm.base.ProcessMetaData.reset()
        pycram.orm.base.Base.metadata.drop_all(self.engine)
        self.session.close()


class ORMTestSchemaTestCase(DatabaseTestCaseMixin, unittest.TestCase):
    def test_schema_creation(self):
        pycram.orm.base.Base.metadata.create_all(self.engine)
        self.session.commit()
        tables = list(pycram.orm.base.Base.metadata.tables.keys())
        self.assertTrue("Position" in tables)
        self.assertTrue("Quaternion" in tables)
        self.assertTrue("TaskTreeNode" in tables)
        self.assertTrue("Action" in tables)
        self.assertTrue("ParkArmsAction" in tables)
        self.assertTrue("NavigateAction" in tables)
        self.assertTrue("MoveTorsoAction" in tables)
        self.assertTrue("SetGripperAction" in tables)
        self.assertTrue("Release" in tables)
        self.assertTrue("GripAction" in tables)
        self.assertTrue("PickUpAction" in tables)
        self.assertTrue("PlaceAction" in tables)
        self.assertTrue("TransportAction" in tables)
        self.assertTrue("LookAtAction" in tables)
        self.assertTrue("DetectAction" in tables)
        self.assertTrue("OpenAction" in tables)
        self.assertTrue("CloseAction" in tables)


class ORMTaskTreeTestCase(DatabaseTestCaseMixin):

    @with_tree
    def plan(self):
        object_description = object_designator.ObjectDesignatorDescription(names=["milk"])
        description = action_designator.PlaceAction(object_description, [Pose([1.3, 1, 0.9], [0, 0, 0, 1])], ["left"])
        self.assertEqual(description.ground().object_designator.name, "milk")
        with simulated_robot:
            NavigateActionPerformable(Pose([0.6, 0.4, 0], [0, 0, 0, 1])).perform()
            MoveTorsoActionPerformable(0.3).perform()
            PickUpActionPerformable(object_description.resolve(), "left", "front").perform()
            description.resolve().perform()

    def test_node(self):
        """Test if the objects in the database is equal with the objects that got serialized."""
        self.plan()
        pycram.orm.base.ProcessMetaData().description = "Unittest"
        pycram.task.task_tree.root.insert(self.session, )

        node_results = self.session.scalars(select(pycram.orm.task.TaskTreeNode)).all()
        self.assertEqual(len(node_results), len(pycram.task.task_tree.root))

        position_results = self.session.scalars(select(pycram.orm.base.Position)).all()
        self.assertEqual(14, len(position_results))

        quaternion_results = self.session.scalars(select(pycram.orm.base.Quaternion)).all()
        self.assertEqual(14, len(quaternion_results))

        park_arms_results = self.session.scalars(select(pycram.orm.action_designator.ParkArmsAction)).all()
        self.assertEqual(0, len(park_arms_results))

        navigate_results = self.session.scalars(select(pycram.orm.action_designator.NavigateAction)).all()
        self.assertEqual(1, len(navigate_results))

        action_results = self.session.scalars(select(pycram.orm.action_designator.Action)).all()
        self.assertEqual(4, len(action_results))

    def test_metadata_existence(self):
        pycram.orm.base.ProcessMetaData().description = "metadata_existence_test"
        self.plan()
        pycram.task.task_tree.root.insert(self.session)
        result = self.session.scalars(select(pycram.orm.base.Pose)).all()
        self.assertTrue(all([r.process_metadata is not None for r in result]))

    def test_task_tree_node_parents(self):
        self.plan()
        pycram.orm.base.ProcessMetaData().description = "task_tree_node_parents_test"
        pycram.task.task_tree.root.insert(self.session)
        result = self.session.scalars(select(pycram.orm.task.TaskTreeNode)).all()
        self.assertTrue([result[i].parent == result[result[i].parent_id - 1] for i in range(len(result))
                         if result[i].parent_id is not None])

    def test_meta_data(self):
        self.plan()
        pycram.orm.base.ProcessMetaData().description = "Unittest"
        pycram.task.task_tree.root.insert(self.session, )
        metadata_results = self.session.scalars(select(pycram.orm.base.ProcessMetaData)).all()
        self.assertEqual(1, len(metadata_results))

        action_results = self.session.scalars(select(pycram.orm.action_designator.Action)).all()
        self.assertTrue(all([a.process_metadata_id for a in action_results]))

        park_arms_results = self.session.scalars(select(pycram.orm.action_designator.ParkArmsAction)).all()
        self.assertTrue(all([a.process_metadata_id for a in park_arms_results]))

        object_results = self.session.scalars(select(pycram.orm.object_designator.Object)).all()
        self.assertTrue(all([o.process_metadata_id for o in object_results]))

    def test_meta_data_alternation(self):
        self.plan()
        pycram.orm.base.ProcessMetaData().description = "meta_data_alternation_test"
        pycram.task.task_tree.root.insert(self.session, )
        metadata_result = self.session.scalars(select(pycram.orm.base.ProcessMetaData)).first()
        self.assertEqual(metadata_result.description, "meta_data_alternation_test")


class MixinTestCase(DatabaseTestCaseMixin):
    @with_tree
    def plan(self):
        object_description = object_designator.ObjectDesignatorDescription(names=["milk"])
        description = action_designator.PlaceAction(object_description, [Pose([1.3, 1, 0.9], [0, 0, 0, 1])], ["left"])
        self.assertEqual(description.ground().object_designator.name, "milk")
        with simulated_robot:
            NavigateActionPerformable(Pose([0.6, 0.4, 0], [0, 0, 0, 1])).perform()
            MoveTorsoActionPerformable(0.3).perform()
            PickUpActionPerformable(object_description.resolve(), "left", "front").perform()
            description.resolve().perform()

    def test_pose(self):
        self.plan()
        pycram.orm.base.ProcessMetaData().description = "pose_test"
        pycram.task.task_tree.root.insert(self.session)
        result = self.session.scalars(select(pycram.orm.base.Pose)).all()
        self.assertTrue(all([r.position is not None and r.orientation is not None for r in result]))

    def test_pose_mixin(self):
        self.plan()
        pycram.orm.base.ProcessMetaData().description = "pose_mixin_test"
        pycram.task.task_tree.root.insert(self.session)
        result = self.session.scalars(select(pycram.orm.base.RobotState)).all()
        self.assertTrue(all([r.pose is not None and r.pose_id == r.pose.id for r in result]))


class ORMObjectDesignatorTestCase(DatabaseTestCaseMixin):
    """Test ORM functionality with a plan including object designators. """

    def test_plan_serialization(self):
        object_description = object_designator.ObjectDesignatorDescription(names=["milk"])
        description = action_designator.PlaceAction(object_description, [Pose([1.3, 1, 0.9], [0, 0, 0, 1])], ["left"])
        self.assertEqual(description.ground().object_designator.name, "milk")
        with simulated_robot:
            NavigateActionPerformable(Pose([0.6, 0.4, 0], [0, 0, 0, 1])).perform()
            MoveTorsoActionPerformable(0.3).perform()
            PickUpActionPerformable(object_description.resolve(), "left", "front").perform()
            description.resolve().perform()
        pycram.orm.base.ProcessMetaData().description = "Unittest"
        tt = pycram.task.task_tree
        tt.insert(self.session)
        action_results = self.session.scalars(select(pycram.orm.action_designator.Action)).all()
        motion_results = self.session.scalars(select(pycram.orm.motion_designator.Motion)).all()
        self.assertEqual(len(tt) - 1, len(action_results) + len(motion_results))


class ORMActionDesignatorTestCase(DatabaseTestCaseMixin):

    def test_code_designator_type(self):
        action = NavigateActionPerformable(Pose([0.6, 0.4, 0], [0, 0, 0, 1]))
        with simulated_robot:
            action.perform()
        pycram.orm.base.ProcessMetaData().description = "code_designator_type_test"
        pycram.task.task_tree.root.insert(self.session)
<<<<<<< HEAD
        result = (self.session.scalars(select(pycram.orm.task.Code).where(pycram.orm.task.Code.function == "perform"))
                  .all())
        self.assertEqual(result[0].designator.dtype, action_designator.NavigateAction.__name__)
        self.assertEqual(result[1].designator.dtype, motion_designator.MoveMotion.__name__)
=======
        result = self.session.scalars(select(pycram.orm.task.TaskTreeNode).where(pycram.orm.task.TaskTreeNode.
                                                                                 action_id.isnot(None))).all()
        self.assertEqual(result[0].action.dtype, action_designator.NavigateAction.__name__)
        self.assertEqual(result[1].action.dtype, motion_designator.MoveMotion.__name__)
>>>>>>> 6540f84a

    def test_parkArmsAction(self):
        action = ParkArmsActionPerformable(pycram.enums.Arms.BOTH)
        with simulated_robot:
            action.perform()
        pycram.orm.base.ProcessMetaData().description = "parkArmsAction_test"
        pycram.task.task_tree.root.insert(self.session)
        result = self.session.scalars(select(pycram.orm.action_designator.ParkArmsAction)).all()
        self.assertTrue(all([result[i+1].dtype is not pycram.orm.action_designator.Action.dtype
                             if result[i].dtype is pycram.orm.action_designator.ParkArmsAction.dtype else None
                             for i in range(len(result)-1)]))

    def test_transportAction(self):
        object_description = object_designator.ObjectDesignatorDescription(names=["milk"])
        action = TransportActionPerformable(object_description.resolve(), "left",
                                            Pose([1.3, 0.9, 0.9], [0, 0, 0, 1]))
        with simulated_robot:
            action.perform()
        pycram.orm.base.ProcessMetaData().description = "transportAction_test"
        pycram.task.task_tree.root.insert(self.session)
        result = self.session.scalars(select(pycram.orm.action_designator.TransportAction)).all()
        milk_object = self.session.scalars(select(pycram.orm.object_designator.Object)).first()
        self.assertEqual(milk_object.pose, result[0].object.pose)

    def test_lookAt_and_detectAction(self):
        object_description = object_designator.ObjectDesignatorDescription(names=["milk"])
        action = DetectActionPerformable(object_description.resolve())
        with simulated_robot:
            ParkArmsActionPerformable(pycram.enums.Arms.BOTH).perform()
            NavigateActionPerformable(Pose([0, 1, 0], [0, 0, 0, 1])).perform()
            LookAtActionPerformable(object_description.resolve().pose).perform()
            action.perform()
        pycram.orm.base.ProcessMetaData().description = "detectAction_test"
        pycram.task.task_tree.root.insert(self.session)
        result = self.session.scalars(select(pycram.orm.action_designator.DetectAction)).all()
        self.assertEqual(result[0].object.name, "milk")

    def test_setGripperAction(self):
        action = SetGripperActionPerformable("left", "open")
        with simulated_robot:
            action.perform()
        pycram.orm.base.ProcessMetaData().description = "setGripperAction_test"
        pycram.task.task_tree.root.insert(self.session)
        result = self.session.scalars(select(pycram.orm.action_designator.SetGripperAction)).all()
        self.assertEqual(result[0].gripper, "left")
        self.assertEqual(result[0].motion, "open")

    def test_open_and_closeAction(self):
        apartment = Object("apartment", ObjectType.ENVIRONMENT, "apartment.urdf")
        apartment_desig = BelieveObject(names=["apartment"]).resolve()
        handle_desig = object_designator.ObjectPart(names=["handle_cab10_t"], part_of=apartment_desig).resolve()

        self.kitchen.set_pose(Pose([20, 20, 0], [0, 0, 0, 1]))

        with simulated_robot:
            ParkArmsActionPerformable(pycram.enums.Arms.BOTH).perform()
            NavigateActionPerformable(Pose([1.81, 1.73, 0.0],
                                           [0.0, 0.0, 0.594, 0.804])).perform()
            OpenActionPerformable(handle_desig, arm="left").perform()
            CloseActionPerformable(handle_desig, arm="left").perform()

        pycram.orm.base.ProcessMetaData().description = "open_and_closeAction_test"
        pycram.task.task_tree.root.insert(self.session)
        open_result = self.session.scalars(select(pycram.orm.action_designator.OpenAction)).all()
        close_result = self.session.scalars(select(pycram.orm.action_designator.CloseAction)).all()
        self.assertTrue(open_result is not None)
        self.assertEqual(open_result[0].object.name, "handle_cab10_t")
        self.assertTrue(close_result is not None)
        self.assertEqual(close_result[0].object.name, "handle_cab10_t")
        apartment.remove()


if __name__ == '__main__':
    unittest.main()<|MERGE_RESOLUTION|>--- conflicted
+++ resolved
@@ -1,7 +1,5 @@
 import os
 import unittest
-
-import anytree
 from sqlalchemy import select
 import sqlalchemy.orm
 import pycram.orm.action_designator
@@ -201,17 +199,10 @@
             action.perform()
         pycram.orm.base.ProcessMetaData().description = "code_designator_type_test"
         pycram.task.task_tree.root.insert(self.session)
-<<<<<<< HEAD
-        result = (self.session.scalars(select(pycram.orm.task.Code).where(pycram.orm.task.Code.function == "perform"))
-                  .all())
-        self.assertEqual(result[0].designator.dtype, action_designator.NavigateAction.__name__)
-        self.assertEqual(result[1].designator.dtype, motion_designator.MoveMotion.__name__)
-=======
         result = self.session.scalars(select(pycram.orm.task.TaskTreeNode).where(pycram.orm.task.TaskTreeNode.
                                                                                  action_id.isnot(None))).all()
         self.assertEqual(result[0].action.dtype, action_designator.NavigateAction.__name__)
         self.assertEqual(result[1].action.dtype, motion_designator.MoveMotion.__name__)
->>>>>>> 6540f84a
 
     def test_parkArmsAction(self):
         action = ParkArmsActionPerformable(pycram.enums.Arms.BOTH)
